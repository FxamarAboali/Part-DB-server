---
title: Tips & Tricks
layout: default
parent: Usage
---

# Tips & Tricks

Following you can find miscellaneous tips and tricks for using Part-DB.

## Create datastructures directly from part edit page

Instead of first creating a category, manufacturer, footprint, etc. and then creating the part, you can create the 
datastructures directly from the part edit page: Just type the name of the datastructure you want to create into the 
select field on the part edit page and press "Create new ...". The new datastructure will be created, when you save
the part changes.

You can create also create nested datastructures this way. For example, if you want to create a new category "AVRs", 
as a subcategory of "MCUs", you can just type "MCUs->AVRs" into the category select field and press "Create new".
The new category "AVRs" will be created as a subcategory of "MCUs". If the category "MCUs" does not exist, it will
be created too.

## Builtin footprint images
Part-DB includes several builtin images for common footprints. You can use these images in your footprint datastructures,
by creating an attachment on the datastructure and selecting it as preview image.
Type the name of the footprint image you want to use into the URL field of the attachment and select it from the
dropdown menu. You can find a gallery of all builtin footprint images and their names in the "Builtin footprint image gallery",
which you can find in the "Tools" menu (you maybe need to give your user the permission to access this tool).

## Parametric search
In the "parameters" tab of the filter panel on parts list page, you can define constraints, which parameter values
have to fullfill. This allows you to search for parts with specific parameters (or parameter ranges), for example you
can search for all parts with a voltage rating of greater than 5 V.

## View own users permissions
If you want to see which permissions your user has, you can find a list of the permissions in the "Permissions" panel
on the user info page.

## Use LaTeX equations
You can use LaTeX equations everywhere where markdown is supported (for example in the description or notes field of a part).
[KaTeX](https://katex.org/) is used to render the equations.
You can find a list of supported features in the [KaTeX documentation](https://katex.org/docs/supported.html).

To input a LaTeX equation, you have to wrap it in a pair of dollar signs (`$`). Single dollar signs mark inline equations,
double dollar signs mark displayed equations (which will be its own line and centered). For example, the following equation
will be rendered as an inline equation:

```
$E=mc^2$
```

while this one will be rendered as a displayed equation:

```
$$E=mc^2$$
```

## Update currency exchange rates automatically
Part-DB can update the currency exchange rates of all defined currencies programatically
by calling the `php bin/console partdb:currencies:update-exchange-rates`.

If you call this command regularly (e.g. with a cronjob), you can keep the exchange rates up-to-date.

Please note that if you use a base currency, which is not the Euro, you have to configure an exchange rate API, as the
free API used by default only supports the Euro as base currency.

<<<<<<< HEAD
## Personal stocks and stock locations
For makerspaces and universities with a lot of users, where each user can have his own stock, which only he should be able to access, you can assign
the user as "owner" of a part lot. This way, only him is allowed to add or remove parts from this lot.
=======
## Enforce log comments
On almost any editing operation it is possible to add a comment describing, what or why you changed something.
This comment will be written to change log and can be viewed later.
If you want to enforce your users to add comments to certain operations, you can do this by setting the `ENFORCE_CHANGE_COMMENTS_FOR` option.
See the configuration reference for more information.
>>>>>>> 0eea7f8d
<|MERGE_RESOLUTION|>--- conflicted
+++ resolved
@@ -64,14 +64,12 @@
 Please note that if you use a base currency, which is not the Euro, you have to configure an exchange rate API, as the
 free API used by default only supports the Euro as base currency.
 
-<<<<<<< HEAD
-## Personal stocks and stock locations
-For makerspaces and universities with a lot of users, where each user can have his own stock, which only he should be able to access, you can assign
-the user as "owner" of a part lot. This way, only him is allowed to add or remove parts from this lot.
-=======
 ## Enforce log comments
 On almost any editing operation it is possible to add a comment describing, what or why you changed something.
 This comment will be written to change log and can be viewed later.
 If you want to enforce your users to add comments to certain operations, you can do this by setting the `ENFORCE_CHANGE_COMMENTS_FOR` option.
 See the configuration reference for more information.
->>>>>>> 0eea7f8d
+
+## Personal stocks and stock locations
+For makerspaces and universities with a lot of users, where each user can have his own stock, which only he should be able to access, you can assign
+the user as "owner" of a part lot. This way, only him is allowed to add or remove parts from this lot.