<?xml version="1.0" encoding="utf-8"?>
<xliff xmlns="urn:oasis:names:tc:xliff:document:2.0" version="2.0" srcLang="en" trgLang="de">
  <file id="messages.en">
    <unit id="0Md_YOf" name="attachment_type.caption">
      <notes>
        <note category="file-source" priority="1">Part-DB1\templates\AdminPages\AttachmentTypeAdmin.html.twig:4</note>
        <note priority="1">Part-DB1\templates\AdminPages\AttachmentTypeAdmin.html.twig:4</note>
        <note priority="1">templates\AdminPages\AttachmentTypeAdmin.html.twig:4</note>
      </notes>
      <segment state="translated">
        <source>attachment_type.caption</source>
        <target>Dateitypen für Anhänge</target>
      </segment>
    </unit>
    <unit id="5cpaOO8" name="attachment_type.edit">
      <notes>
        <note category="file-source" priority="1">Part-DB1\templates\AdminPages\AttachmentTypeAdmin.html.twig:12</note>
        <note category="state" priority="1">new</note>
      </notes>
      <segment state="translated">
        <source>attachment_type.edit</source>
        <target>Bearbeite Dateityp</target>
      </segment>
    </unit>
    <unit id="v83r0Yh" name="attachment_type.new">
      <notes>
        <note category="file-source" priority="1">Part-DB1\templates\AdminPages\AttachmentTypeAdmin.html.twig:16</note>
        <note category="state" priority="1">new</note>
      </notes>
      <segment state="translated">
        <source>attachment_type.new</source>
        <target>Neuer Dateityp</target>
      </segment>
    </unit>
    <unit id="OllfX2C" name="category.labelp">
      <notes>
        <note category="file-source" priority="1">Part-DB1\templates\AdminPages\CategoryAdmin.html.twig:4</note>
        <note category="file-source" priority="1">Part-DB1\templates\_sidebar.html.twig:22</note>
        <note category="file-source" priority="1">Part-DB1\templates\_sidebar.html.twig:7</note>
        <note priority="1">Part-DB1\templates\AdminPages\CategoryAdmin.html.twig:4</note>
        <note priority="1">Part-DB1\templates\_sidebar.html.twig:22</note>
        <note priority="1">Part-DB1\templates\_sidebar.html.twig:7</note>
        <note priority="1">templates\AdminPages\CategoryAdmin.html.twig:4</note>
        <note priority="1">templates\base.html.twig:163</note>
        <note priority="1">templates\base.html.twig:170</note>
        <note priority="1">templates\base.html.twig:197</note>
        <note priority="1">templates\base.html.twig:225</note>
      </notes>
      <segment state="translated">
        <source>category.labelp</source>
        <target>Kategorien</target>
      </segment>
    </unit>
    <unit id="lnjU5yu" name="admin.options">
      <notes>
        <note category="file-source" priority="1">Part-DB1\templates\AdminPages\CategoryAdmin.html.twig:8</note>
        <note category="file-source" priority="1">Part-DB1\templates\AdminPages\StorelocationAdmin.html.twig:19</note>
        <note priority="1">Part-DB1\templates\AdminPages\CategoryAdmin.html.twig:8</note>
        <note priority="1">Part-DB1\templates\AdminPages\StorelocationAdmin.html.twig:11</note>
        <note priority="1">templates\AdminPages\CategoryAdmin.html.twig:8</note>
      </notes>
      <segment state="translated">
        <source>admin.options</source>
        <target>Optionen</target>
      </segment>
    </unit>
    <unit id="CuAPq5N" name="admin.advanced">
      <notes>
        <note category="file-source" priority="1">Part-DB1\templates\AdminPages\CategoryAdmin.html.twig:9</note>
        <note category="file-source" priority="1">Part-DB1\templates\AdminPages\CompanyAdminBase.html.twig:15</note>
        <note priority="1">Part-DB1\templates\AdminPages\CategoryAdmin.html.twig:9</note>
        <note priority="1">Part-DB1\templates\AdminPages\CompanyAdminBase.html.twig:15</note>
        <note priority="1">templates\AdminPages\CategoryAdmin.html.twig:9</note>
      </notes>
      <segment state="translated">
        <source>admin.advanced</source>
        <target>Erweitert</target>
      </segment>
    </unit>
    <unit id="eL_giUu" name="category.edit">
      <notes>
        <note category="file-source" priority="1">Part-DB1\templates\AdminPages\CategoryAdmin.html.twig:13</note>
        <note category="state" priority="1">new</note>
      </notes>
      <segment state="translated">
        <source>category.edit</source>
        <target>Bearbeite Kategorie</target>
      </segment>
    </unit>
    <unit id="AT4wfK_" name="category.new">
      <notes>
        <note category="file-source" priority="1">Part-DB1\templates\AdminPages\CategoryAdmin.html.twig:17</note>
        <note category="state" priority="1">new</note>
      </notes>
      <segment state="translated">
        <source>category.new</source>
        <target>Neue Kategorie</target>
      </segment>
    </unit>
    <unit id="BJtSZa4" name="currency.caption">
      <notes>
        <note category="file-source" priority="1">Part-DB1\templates\AdminPages\CurrencyAdmin.html.twig:4</note>
        <note priority="1">Part-DB1\templates\AdminPages\CurrencyAdmin.html.twig:4</note>
      </notes>
      <segment state="translated">
        <source>currency.caption</source>
        <target>Währung</target>
      </segment>
    </unit>
    <unit id="dzfYFww" name="currency.iso_code.caption">
      <notes>
        <note category="file-source" priority="1">Part-DB1\templates\AdminPages\CurrencyAdmin.html.twig:12</note>
        <note priority="1">Part-DB1\templates\AdminPages\CurrencyAdmin.html.twig:12</note>
      </notes>
      <segment state="translated">
        <source>currency.iso_code.caption</source>
        <target>ISO Code</target>
      </segment>
    </unit>
    <unit id="lrCa3tF" name="currency.symbol.caption">
      <notes>
        <note category="file-source" priority="1">Part-DB1\templates\AdminPages\CurrencyAdmin.html.twig:15</note>
        <note priority="1">Part-DB1\templates\AdminPages\CurrencyAdmin.html.twig:15</note>
      </notes>
      <segment state="translated">
        <source>currency.symbol.caption</source>
        <target>Währungssymbol</target>
      </segment>
    </unit>
    <unit id="pfHq2BO" name="currency.edit">
      <notes>
        <note category="file-source" priority="1">Part-DB1\templates\AdminPages\CurrencyAdmin.html.twig:29</note>
        <note category="state" priority="1">new</note>
      </notes>
      <segment state="translated">
        <source>currency.edit</source>
        <target>Bearbeite Währung</target>
      </segment>
    </unit>
    <unit id="b9Ed.K9" name="currency.new">
      <notes>
        <note category="file-source" priority="1">Part-DB1\templates\AdminPages\CurrencyAdmin.html.twig:33</note>
        <note category="state" priority="1">new</note>
      </notes>
      <segment state="translated">
        <source>currency.new</source>
        <target>Neue Währung</target>
      </segment>
    </unit>
    <unit id="tlgOYB5" name="device.caption">
      <notes>
        <note category="file-source" priority="1">Part-DB1\templates\AdminPages\DeviceAdmin.html.twig:4</note>
        <note priority="1">Part-DB1\templates\AdminPages\DeviceAdmin.html.twig:4</note>
        <note priority="1">templates\AdminPages\DeviceAdmin.html.twig:4</note>
      </notes>
      <segment state="translated">
        <source>device.caption</source>
        <target>Baugruppen</target>
      </segment>
    </unit>
    <unit id="fu1Uc_k" name="device.edit">
      <notes>
        <note category="file-source" priority="1">Part-DB1\templates\AdminPages\DeviceAdmin.html.twig:8</note>
        <note category="state" priority="1">new</note>
      </notes>
      <segment state="translated">
        <source>device.edit</source>
        <target>Bearbeite Baugruppe</target>
      </segment>
    </unit>
    <unit id="2z6Gm_r" name="device.new">
      <notes>
        <note category="file-source" priority="1">Part-DB1\templates\AdminPages\DeviceAdmin.html.twig:12</note>
        <note category="state" priority="1">new</note>
      </notes>
      <segment state="translated">
        <source>device.new</source>
        <target>Neue Baugruppe</target>
      </segment>
    </unit>
    <unit id="lQ8QeGr" name="search.placeholder">
      <notes>
        <note category="file-source" priority="1">Part-DB1\templates\AdminPages\EntityAdminBase.html.twig:19</note>
        <note category="file-source" priority="1">Part-DB1\templates\_navbar_search.html.twig:67</note>
        <note category="file-source" priority="1">Part-DB1\templates\_sidebar.html.twig:27</note>
        <note category="file-source" priority="1">Part-DB1\templates\_sidebar.html.twig:43</note>
        <note category="file-source" priority="1">Part-DB1\templates\_sidebar.html.twig:63</note>
        <note priority="1">Part-DB1\templates\AdminPages\EntityAdminBase.html.twig:19</note>
        <note priority="1">Part-DB1\templates\_navbar_search.html.twig:61</note>
        <note priority="1">Part-DB1\templates\_sidebar.html.twig:27</note>
        <note priority="1">Part-DB1\templates\_sidebar.html.twig:43</note>
        <note priority="1">Part-DB1\templates\_sidebar.html.twig:63</note>
        <note priority="1">templates\AdminPages\EntityAdminBase.html.twig:9</note>
        <note priority="1">templates\base.html.twig:80</note>
        <note priority="1">templates\base.html.twig:179</note>
        <note priority="1">templates\base.html.twig:206</note>
        <note priority="1">templates\base.html.twig:237</note>
      </notes>
      <segment state="translated">
        <source>search.placeholder</source>
        <target>Suche</target>
      </segment>
    </unit>
    <unit id="10f_Ka3" name="expandAll">
      <notes>
        <note category="file-source" priority="1">Part-DB1\templates\AdminPages\EntityAdminBase.html.twig:23</note>
        <note category="file-source" priority="1">Part-DB1\templates\_sidebar.html.twig:3</note>
        <note priority="1">Part-DB1\templates\AdminPages\EntityAdminBase.html.twig:23</note>
        <note priority="1">Part-DB1\templates\_sidebar.html.twig:3</note>
        <note priority="1">templates\AdminPages\EntityAdminBase.html.twig:13</note>
        <note priority="1">templates\base.html.twig:166</note>
        <note priority="1">templates\base.html.twig:193</note>
        <note priority="1">templates\base.html.twig:221</note>
      </notes>
      <segment state="translated">
        <source>expandAll</source>
        <target>Alle ausklappen</target>
      </segment>
    </unit>
    <unit id="eS_kUcS" name="reduceAll">
      <notes>
        <note category="file-source" priority="1">Part-DB1\templates\AdminPages\EntityAdminBase.html.twig:27</note>
        <note category="file-source" priority="1">Part-DB1\templates\_sidebar.html.twig:4</note>
        <note priority="1">Part-DB1\templates\AdminPages\EntityAdminBase.html.twig:27</note>
        <note priority="1">Part-DB1\templates\_sidebar.html.twig:4</note>
        <note priority="1">templates\AdminPages\EntityAdminBase.html.twig:17</note>
        <note priority="1">templates\base.html.twig:167</note>
        <note priority="1">templates\base.html.twig:194</note>
        <note priority="1">templates\base.html.twig:222</note>
      </notes>
      <segment state="translated">
        <source>reduceAll</source>
        <target>Alle einklappen</target>
      </segment>
    </unit>
    <unit id="tagdXMa" name="part.info.timetravel_hint">
      <notes>
        <note category="file-source" priority="1">Part-DB1\templates\AdminPages\EntityAdminBase.html.twig:54</note>
        <note category="file-source" priority="1">Part-DB1\templates\Parts\info\_sidebar.html.twig:4</note>
        <note priority="1">Part-DB1\templates\AdminPages\EntityAdminBase.html.twig:54</note>
        <note priority="1">Part-DB1\templates\Parts\info\_sidebar.html.twig:4</note>
      </notes>
      <segment state="translated">
        <source>part.info.timetravel_hint</source>
        <target>Dies ist wie das Bauteil bevor dem %timestamp% aussah. &lt;i&gt;Beachten Sie, dass dieses Feature experimentell ist und die angezeigten Infos daher nicht unbedingt korrekt sind.&lt;/i&gt;</target>
      </segment>
    </unit>
    <unit id="7uawYY6" name="standard.label">
      <notes>
        <note category="file-source" priority="1">Part-DB1\templates\AdminPages\EntityAdminBase.html.twig:60</note>
        <note priority="1">Part-DB1\templates\AdminPages\EntityAdminBase.html.twig:60</note>
        <note priority="1">templates\AdminPages\EntityAdminBase.html.twig:42</note>
      </notes>
      <segment state="translated">
        <source>standard.label</source>
        <target>Eigenschaften</target>
      </segment>
    </unit>
    <unit id="Fe5ax26" name="infos.label">
      <notes>
        <note category="file-source" priority="1">Part-DB1\templates\AdminPages\EntityAdminBase.html.twig:61</note>
        <note priority="1">Part-DB1\templates\AdminPages\EntityAdminBase.html.twig:61</note>
        <note priority="1">templates\AdminPages\EntityAdminBase.html.twig:43</note>
      </notes>
      <segment state="translated">
        <source>infos.label</source>
        <target>Informationen</target>
      </segment>
    </unit>
    <unit id="PNqzf_X" name="history.label">
      <notes>
        <note category="file-source" priority="1">Part-DB1\templates\AdminPages\EntityAdminBase.html.twig:63</note>
        <note priority="1">Part-DB1\templates\AdminPages\EntityAdminBase.html.twig:63</note>
        <note priority="1">new</note>
      </notes>
      <segment state="translated">
        <source>history.label</source>
        <target>Historie</target>
      </segment>
    </unit>
    <unit id="Y2QKWU9" name="export.label">
      <notes>
        <note category="file-source" priority="1">Part-DB1\templates\AdminPages\EntityAdminBase.html.twig:66</note>
        <note priority="1">Part-DB1\templates\AdminPages\EntityAdminBase.html.twig:66</note>
        <note priority="1">templates\AdminPages\EntityAdminBase.html.twig:45</note>
      </notes>
      <segment state="translated">
        <source>export.label</source>
        <target>Exportieren</target>
      </segment>
    </unit>
    <unit id="k5fWSN4" name="import_export.label">
      <notes>
        <note category="file-source" priority="1">Part-DB1\templates\AdminPages\EntityAdminBase.html.twig:68</note>
        <note priority="1">Part-DB1\templates\AdminPages\EntityAdminBase.html.twig:68</note>
        <note priority="1">templates\AdminPages\EntityAdminBase.html.twig:47</note>
      </notes>
      <segment state="translated">
        <source>import_export.label</source>
        <target>Import / Export</target>
      </segment>
    </unit>
    <unit id="sOYxh4M" name="mass_creation.label">
      <notes>
        <note category="file-source" priority="1">Part-DB1\templates\AdminPages\EntityAdminBase.html.twig:69</note>
        <note priority="1">Part-DB1\templates\AdminPages\EntityAdminBase.html.twig:69</note>
      </notes>
      <segment state="translated">
        <source>mass_creation.label</source>
        <target>Masseneingabe</target>
      </segment>
    </unit>
    <unit id="wTQX7oE" name="admin.common">
      <notes>
        <note category="file-source" priority="1">Part-DB1\templates\AdminPages\EntityAdminBase.html.twig:82</note>
        <note priority="1">Part-DB1\templates\AdminPages\EntityAdminBase.html.twig:82</note>
        <note priority="1">templates\AdminPages\EntityAdminBase.html.twig:59</note>
      </notes>
      <segment state="translated">
        <source>admin.common</source>
        <target>Allgemein</target>
      </segment>
    </unit>
    <unit id="NmnCJhH" name="admin.attachments">
      <notes>
        <note category="file-source" priority="1">Part-DB1\templates\AdminPages\EntityAdminBase.html.twig:86</note>
        <note priority="1">Part-DB1\templates\AdminPages\EntityAdminBase.html.twig:86</note>
      </notes>
      <segment state="translated">
        <source>admin.attachments</source>
        <target>Dateianhänge</target>
      </segment>
    </unit>
    <unit id="TA1hSYV" name="admin.parameters">
      <notes>
        <note category="file-source" priority="1">Part-DB1\templates\AdminPages\EntityAdminBase.html.twig:90</note>
      </notes>
      <segment state="translated">
        <source>admin.parameters</source>
        <target>Parameter</target>
      </segment>
    </unit>
    <unit id="R949JGz" name="export_all.label">
      <notes>
        <note category="file-source" priority="1">Part-DB1\templates\AdminPages\EntityAdminBase.html.twig:179</note>
        <note priority="1">Part-DB1\templates\AdminPages\EntityAdminBase.html.twig:167</note>
        <note priority="1">templates\AdminPages\EntityAdminBase.html.twig:142</note>
      </notes>
      <segment state="translated">
        <source>export_all.label</source>
        <target>Alles exportieren</target>
      </segment>
    </unit>
    <unit id="zPSdxU4" name="mass_creation.help">
      <notes>
        <note category="file-source" priority="1">Part-DB1\templates\AdminPages\EntityAdminBase.html.twig:185</note>
        <note priority="1">Part-DB1\templates\AdminPages\EntityAdminBase.html.twig:173</note>
      </notes>
      <segment state="translated">
        <source>mass_creation.help</source>
        <target>Jede Zeile wird als Name für ein neues Element interpretiert und angelegt.</target>
      </segment>
    </unit>
    <unit id="a5.CFfq" name="edit.caption">
      <notes>
        <note category="file-source" priority="1">Part-DB1\templates\AdminPages\EntityAdminBase.html.twig:45</note>
        <note priority="1">Part-DB1\templates\AdminPages\EntityAdminBase.html.twig:45</note>
        <note priority="1">templates\AdminPages\EntityAdminBase.html.twig:35</note>
      </notes>
      <segment state="translated">
        <source>edit.caption</source>
        <target>Bearbeite Element "%name"</target>
      </segment>
    </unit>
    <unit id="bblk5.r" name="new.caption">
      <notes>
        <note category="file-source" priority="1">Part-DB1\templates\AdminPages\EntityAdminBase.html.twig:50</note>
        <note priority="1">Part-DB1\templates\AdminPages\EntityAdminBase.html.twig:50</note>
        <note priority="1">templates\AdminPages\EntityAdminBase.html.twig:37</note>
      </notes>
      <segment state="translated">
        <source>new.caption</source>
        <target>Neues Element</target>
      </segment>
    </unit>
    <unit id="ZJ9SPOS" name="footprint.labelp">
      <notes>
        <note category="file-source" priority="1">Part-DB1\templates\AdminPages\FootprintAdmin.html.twig:4</note>
        <note category="file-source" priority="1">Part-DB1\templates\_sidebar.html.twig:9</note>
        <note priority="1">Part-DB1\templates\AdminPages\FootprintAdmin.html.twig:4</note>
        <note priority="1">Part-DB1\templates\_sidebar.html.twig:9</note>
        <note priority="1">templates\base.html.twig:172</note>
        <note priority="1">templates\base.html.twig:199</note>
        <note priority="1">templates\base.html.twig:227</note>
      </notes>
      <segment state="translated">
        <source>footprint.labelp</source>
        <target>Footprints</target>
      </segment>
    </unit>
    <unit id="U4500WS" name="footprint.edit">
      <notes>
        <note category="file-source" priority="1">Part-DB1\templates\AdminPages\FootprintAdmin.html.twig:13</note>
        <note category="state" priority="1">new</note>
      </notes>
      <segment state="translated">
        <source>footprint.edit</source>
        <target>Bearbeite Footprint</target>
      </segment>
    </unit>
    <unit id="O3SliSK" name="footprint.new">
      <notes>
        <note category="file-source" priority="1">Part-DB1\templates\AdminPages\FootprintAdmin.html.twig:17</note>
        <note category="state" priority="1">new</note>
      </notes>
      <segment state="translated">
        <source>footprint.new</source>
        <target>Neuer Footprint</target>
      </segment>
    </unit>
    <unit id="ZOZqHeB" name="group.edit.caption">
      <notes>
        <note category="file-source" priority="1">Part-DB1\templates\AdminPages\GroupAdmin.html.twig:4</note>
        <note priority="1">Part-DB1\templates\AdminPages\GroupAdmin.html.twig:4</note>
      </notes>
      <segment state="translated">
        <source>group.edit.caption</source>
        <target>Gruppen</target>
      </segment>
    </unit>
    <unit id="iK5P0V5" name="user.edit.permissions">
      <notes>
        <note category="file-source" priority="1">Part-DB1\templates\AdminPages\GroupAdmin.html.twig:9</note>
        <note category="file-source" priority="1">Part-DB1\templates\AdminPages\UserAdmin.html.twig:16</note>
        <note priority="1">Part-DB1\templates\AdminPages\GroupAdmin.html.twig:9</note>
        <note priority="1">Part-DB1\templates\AdminPages\UserAdmin.html.twig:16</note>
      </notes>
      <segment state="translated">
        <source>user.edit.permissions</source>
        <target>Berechtigungen</target>
      </segment>
    </unit>
    <unit id="BaTTHkG" name="group.edit">
      <notes>
        <note category="file-source" priority="1">Part-DB1\templates\AdminPages\GroupAdmin.html.twig:24</note>
        <note category="state" priority="1">new</note>
      </notes>
      <segment state="translated">
        <source>group.edit</source>
        <target>Bearbeite Gruppe</target>
      </segment>
    </unit>
    <unit id="vdjTPNv" name="group.new">
      <notes>
        <note category="file-source" priority="1">Part-DB1\templates\AdminPages\GroupAdmin.html.twig:28</note>
        <note category="state" priority="1">new</note>
      </notes>
      <segment state="translated">
        <source>group.new</source>
        <target>Neue Gruppe</target>
      </segment>
    </unit>
    <unit id="Rr_.JrB" name="label_profile.caption">
      <notes>
        <note category="file-source" priority="1">Part-DB1\templates\AdminPages\LabelProfileAdmin.html.twig:4</note>
      </notes>
      <segment state="translated">
        <source>label_profile.caption</source>
        <target>Labelprofile</target>
      </segment>
    </unit>
    <unit id="QPqYdRg" name="label_profile.advanced">
      <notes>
        <note category="file-source" priority="1">Part-DB1\templates\AdminPages\LabelProfileAdmin.html.twig:8</note>
      </notes>
      <segment state="translated">
        <source>label_profile.advanced</source>
        <target>Erweitert</target>
      </segment>
    </unit>
    <unit id="Pi_q_nj" name="label_profile.comment">
      <notes>
        <note category="file-source" priority="1">Part-DB1\templates\AdminPages\LabelProfileAdmin.html.twig:9</note>
      </notes>
      <segment state="translated">
        <source>label_profile.comment</source>
        <target>Kommentar</target>
      </segment>
    </unit>
    <unit id="VwVLyJA" name="label_profile.edit">
      <notes>
        <note category="file-source" priority="1">Part-DB1\templates\AdminPages\LabelProfileAdmin.html.twig:55</note>
        <note category="state" priority="1">new</note>
      </notes>
      <segment state="translated">
        <source>label_profile.edit</source>
        <target>Bearbeite Labelprofil</target>
      </segment>
    </unit>
    <unit id="lObewxU" name="label_profile.new">
      <notes>
        <note category="file-source" priority="1">Part-DB1\templates\AdminPages\LabelProfileAdmin.html.twig:59</note>
        <note category="state" priority="1">new</note>
      </notes>
      <segment state="translated">
        <source>label_profile.new</source>
        <target>Neues Labelprofil</target>
      </segment>
    </unit>
    <unit id="Fum_mCX" name="manufacturer.caption">
      <notes>
        <note category="file-source" priority="1">Part-DB1\templates\AdminPages\ManufacturerAdmin.html.twig:4</note>
        <note priority="1">Part-DB1\templates\AdminPages\ManufacturerAdmin.html.twig:4</note>
        <note priority="1">templates\AdminPages\ManufacturerAdmin.html.twig:4</note>
      </notes>
      <segment state="translated">
        <source>manufacturer.caption</source>
        <target>Hersteller</target>
      </segment>
    </unit>
    <unit id="e41FWWa" name="manufacturer.edit">
      <notes>
        <note category="file-source" priority="1">Part-DB1\templates\AdminPages\ManufacturerAdmin.html.twig:8</note>
        <note category="state" priority="1">new</note>
      </notes>
      <segment state="translated">
        <source>manufacturer.edit</source>
        <target>Bearbeite Hersteller</target>
      </segment>
    </unit>
    <unit id="g4gO3Qs" name="manufacturer.new">
      <notes>
        <note category="file-source" priority="1">Part-DB1\templates\AdminPages\ManufacturerAdmin.html.twig:12</note>
        <note category="state" priority="1">new</note>
      </notes>
      <segment state="translated">
        <source>manufacturer.new</source>
        <target>Neuer Hersteller</target>
      </segment>
    </unit>
    <unit id="6tFKnGD" name="measurement_unit.caption">
      <notes>
        <note category="file-source" priority="1">Part-DB1\templates\AdminPages\MeasurementUnitAdmin.html.twig:4</note>
        <note priority="1">Part-DB1\templates\AdminPages\MeasurementUnitAdmin.html.twig:4</note>
      </notes>
      <segment state="translated">
        <source>measurement_unit.caption</source>
        <target>Maßeinheit</target>
      </segment>
    </unit>
    <unit id="vZGwiMS" name="storelocation.labelp">
      <notes>
        <note category="file-source" priority="1">Part-DB1\templates\AdminPages\StorelocationAdmin.html.twig:5</note>
        <note category="file-source" priority="1">Part-DB1\templates\_sidebar.html.twig:8</note>
        <note priority="1">Part-DB1\templates\AdminPages\StorelocationAdmin.html.twig:4</note>
        <note priority="1">Part-DB1\templates\_sidebar.html.twig:8</note>
        <note priority="1">templates\base.html.twig:171</note>
        <note priority="1">templates\base.html.twig:198</note>
        <note priority="1">templates\base.html.twig:226</note>
      </notes>
      <segment state="translated">
        <source>storelocation.labelp</source>
        <target>Lagerorte</target>
      </segment>
    </unit>
    <unit id="eSA7p5N" name="storelocation.edit">
      <notes>
        <note category="file-source" priority="1">Part-DB1\templates\AdminPages\StorelocationAdmin.html.twig:32</note>
        <note category="state" priority="1">new</note>
      </notes>
      <segment state="translated">
        <source>storelocation.edit</source>
        <target>Bearbeite Lagerort</target>
      </segment>
    </unit>
    <unit id="eIvG1.A" name="storelocation.new">
      <notes>
        <note category="file-source" priority="1">Part-DB1\templates\AdminPages\StorelocationAdmin.html.twig:36</note>
        <note category="state" priority="1">new</note>
      </notes>
      <segment state="translated">
        <source>storelocation.new</source>
        <target>Neuer Lagerort</target>
      </segment>
    </unit>
    <unit id="ykqfBBp" name="supplier.caption">
      <notes>
        <note category="file-source" priority="1">Part-DB1\templates\AdminPages\SupplierAdmin.html.twig:4</note>
        <note priority="1">Part-DB1\templates\AdminPages\SupplierAdmin.html.twig:4</note>
        <note priority="1">templates\AdminPages\SupplierAdmin.html.twig:4</note>
      </notes>
      <segment state="translated">
        <source>supplier.caption</source>
        <target>Lieferanten</target>
      </segment>
    </unit>
    <unit id="DpVIJeK" name="supplier.edit">
      <notes>
        <note category="file-source" priority="1">Part-DB1\templates\AdminPages\SupplierAdmin.html.twig:16</note>
        <note category="state" priority="1">new</note>
      </notes>
      <segment state="translated">
        <source>supplier.edit</source>
        <target>Bearbeite Lieferant</target>
      </segment>
    </unit>
    <unit id="AcG6iT_" name="supplier.new">
      <notes>
        <note category="file-source" priority="1">Part-DB1\templates\AdminPages\SupplierAdmin.html.twig:20</note>
        <note category="state" priority="1">new</note>
      </notes>
      <segment state="translated">
        <source>supplier.new</source>
        <target>Neuer Lieferant</target>
      </segment>
    </unit>
    <unit id=".YoS4pi" name="user.edit.caption">
      <notes>
        <note category="file-source" priority="1">Part-DB1\templates\AdminPages\UserAdmin.html.twig:8</note>
        <note priority="1">Part-DB1\templates\AdminPages\UserAdmin.html.twig:8</note>
      </notes>
      <segment state="translated">
        <source>user.edit.caption</source>
        <target>Benutzer</target>
      </segment>
    </unit>
    <unit id="eDE4Z9X" name="user.edit.configuration">
      <notes>
        <note category="file-source" priority="1">Part-DB1\templates\AdminPages\UserAdmin.html.twig:14</note>
        <note priority="1">Part-DB1\templates\AdminPages\UserAdmin.html.twig:14</note>
      </notes>
      <segment state="translated">
        <source>user.edit.configuration</source>
        <target>Konfiguration</target>
      </segment>
    </unit>
    <unit id="3HIFZxy" name="user.edit.password">
      <notes>
        <note category="file-source" priority="1">Part-DB1\templates\AdminPages\UserAdmin.html.twig:15</note>
        <note priority="1">Part-DB1\templates\AdminPages\UserAdmin.html.twig:15</note>
      </notes>
      <segment state="translated">
        <source>user.edit.password</source>
        <target>Passwort</target>
      </segment>
    </unit>
    <unit id="CpSdWDM" name="user.edit.tfa.caption">
      <notes>
        <note category="file-source" priority="1">Part-DB1\templates\AdminPages\UserAdmin.html.twig:45</note>
        <note priority="1">Part-DB1\templates\AdminPages\UserAdmin.html.twig:45</note>
      </notes>
      <segment state="translated">
        <source>user.edit.tfa.caption</source>
        <target>Zwei-Faktor-Authentifizierung</target>
      </segment>
    </unit>
    <unit id="QAuf3JI" name="user.edit.tfa.google_active">
      <notes>
        <note category="file-source" priority="1">Part-DB1\templates\AdminPages\UserAdmin.html.twig:47</note>
        <note priority="1">Part-DB1\templates\AdminPages\UserAdmin.html.twig:47</note>
      </notes>
      <segment state="translated">
        <source>user.edit.tfa.google_active</source>
        <target>Authentifizierungsapp aktiv</target>
      </segment>
    </unit>
    <unit id="7v_PSOf" name="tfa_backup.remaining_tokens">
      <notes>
        <note category="file-source" priority="1">Part-DB1\templates\AdminPages\UserAdmin.html.twig:48</note>
        <note category="file-source" priority="1">Part-DB1\templates\Users\backup_codes.html.twig:15</note>
        <note category="file-source" priority="1">Part-DB1\templates\Users\_2fa_settings.html.twig:95</note>
        <note priority="1">Part-DB1\templates\AdminPages\UserAdmin.html.twig:48</note>
        <note priority="1">Part-DB1\templates\Users\backup_codes.html.twig:15</note>
        <note priority="1">Part-DB1\templates\Users\_2fa_settings.html.twig:95</note>
      </notes>
      <segment state="translated">
        <source>tfa_backup.remaining_tokens</source>
        <target>Verbleibende Backupcodes</target>
      </segment>
    </unit>
    <unit id="xhNIm7L" name="tfa_backup.generation_date">
      <notes>
        <note category="file-source" priority="1">Part-DB1\templates\AdminPages\UserAdmin.html.twig:49</note>
        <note category="file-source" priority="1">Part-DB1\templates\Users\backup_codes.html.twig:17</note>
        <note category="file-source" priority="1">Part-DB1\templates\Users\_2fa_settings.html.twig:96</note>
        <note priority="1">Part-DB1\templates\AdminPages\UserAdmin.html.twig:49</note>
        <note priority="1">Part-DB1\templates\Users\backup_codes.html.twig:17</note>
        <note priority="1">Part-DB1\templates\Users\_2fa_settings.html.twig:96</note>
      </notes>
      <segment state="translated">
        <source>tfa_backup.generation_date</source>
        <target>Erzeugungsdatum der Backupcodes</target>
      </segment>
    </unit>
    <unit id="_m6S_4Y" name="user.edit.tfa.disabled">
      <notes>
        <note category="file-source" priority="1">Part-DB1\templates\AdminPages\UserAdmin.html.twig:53</note>
        <note category="file-source" priority="1">Part-DB1\templates\AdminPages\UserAdmin.html.twig:60</note>
        <note priority="1">Part-DB1\templates\AdminPages\UserAdmin.html.twig:53</note>
        <note priority="1">Part-DB1\templates\AdminPages\UserAdmin.html.twig:60</note>
      </notes>
      <segment state="translated">
        <source>user.edit.tfa.disabled</source>
        <target>Methode deaktiviert</target>
      </segment>
    </unit>
    <unit id="TagZ6I5" name="user.edit.tfa.u2f_keys_count">
      <notes>
        <note category="file-source" priority="1">Part-DB1\templates\AdminPages\UserAdmin.html.twig:56</note>
        <note priority="1">Part-DB1\templates\AdminPages\UserAdmin.html.twig:56</note>
      </notes>
      <segment state="translated">
        <source>user.edit.tfa.u2f_keys_count</source>
        <target>Aktive Sicherheitsschlüssel</target>
      </segment>
    </unit>
    <unit id=".K9hu_c" name="user.edit.tfa.disable_tfa_title">
      <notes>
        <note category="file-source" priority="1">Part-DB1\templates\AdminPages\UserAdmin.html.twig:72</note>
        <note priority="1">Part-DB1\templates\AdminPages\UserAdmin.html.twig:72</note>
      </notes>
      <segment state="translated">
        <source>user.edit.tfa.disable_tfa_title</source>
        <target>Wirklich fortfahren?</target>
      </segment>
    </unit>
    <unit id="xORuIU4" name="user.edit.tfa.disable_tfa_message">
      <notes>
        <note category="file-source" priority="1">Part-DB1\templates\AdminPages\UserAdmin.html.twig:72</note>
        <note priority="1">Part-DB1\templates\AdminPages\UserAdmin.html.twig:72</note>
      </notes>
      <segment state="translated">
        <source>user.edit.tfa.disable_tfa_message</source>
        <target>Dies wird &lt;b&gt;alle aktiven Zwei-Faktor-Authentifizierungsmethoden des Nutzers deaktivieren&lt;/b&gt; und die &lt;b&gt;Backupcodes löschen&lt;/b&gt;! &lt;br&gt;
Der Benutzer wird alle Zwei-Faktor-Authentifizierungmethoden neu einrichten müssen und neue Backupcodes ausdrucken müssen! &lt;br&gt;&lt;br&gt;
&lt;b&gt;Führen sie dies nur durch, wenn Sie über die Identität des (um Hilfe suchenden) Benutzers absolut sicher sind, da ansonsten eine Kompromittierung des Accounts durch einen Angreifer erfolgen könnte!&lt;/b&gt;</target>
      </segment>
    </unit>
    <unit id="02HvwiS" name="user.edit.tfa.disable_tfa.btn">
      <notes>
        <note category="file-source" priority="1">Part-DB1\templates\AdminPages\UserAdmin.html.twig:73</note>
        <note priority="1">Part-DB1\templates\AdminPages\UserAdmin.html.twig:73</note>
      </notes>
      <segment state="translated">
        <source>user.edit.tfa.disable_tfa.btn</source>
        <target>Alle Zwei-Faktor-Authentifizierungsmethoden deaktivieren</target>
      </segment>
    </unit>
    <unit id="vQxH4zm" name="user.edit">
      <notes>
        <note category="file-source" priority="1">Part-DB1\templates\AdminPages\UserAdmin.html.twig:85</note>
        <note category="state" priority="1">new</note>
      </notes>
      <segment state="translated">
        <source>user.edit</source>
        <target>Bearbeite Benutzer</target>
      </segment>
    </unit>
    <unit id="TvuuOMC" name="user.new">
      <notes>
        <note category="file-source" priority="1">Part-DB1\templates\AdminPages\UserAdmin.html.twig:89</note>
        <note category="state" priority="1">new</note>
      </notes>
      <segment state="translated">
        <source>user.new</source>
        <target>Neuer Benutzer</target>
      </segment>
    </unit>
    <unit id="0EjI8FY" name="attachment.delete">
      <notes>
        <note category="file-source" priority="1">Part-DB1\templates\AdminPages\_attachments.html.twig:4</note>
        <note category="file-source" priority="1">Part-DB1\templates\Parts\edit\_attachments.html.twig:4</note>
        <note priority="1">Part-DB1\templates\AdminPages\_attachments.html.twig:4</note>
        <note priority="1">Part-DB1\templates\Parts\edit\_attachments.html.twig:4</note>
        <note priority="1">Part-DB1\templates\Parts\info\_attachments_info.html.twig:63</note>
      </notes>
      <segment state="translated">
        <source>attachment.delete</source>
        <target>Löschen</target>
      </segment>
    </unit>
    <unit id="ffvhms1" name="attachment.external">
      <notes>
        <note category="file-source" priority="1">Part-DB1\templates\AdminPages\_attachments.html.twig:41</note>
        <note category="file-source" priority="1">Part-DB1\templates\Parts\edit\_attachments.html.twig:38</note>
        <note category="file-source" priority="1">Part-DB1\templates\Parts\info\_attachments_info.html.twig:35</note>
        <note category="file-source" priority="1">Part-DB1\src\DataTables\AttachmentDataTable.php:159</note>
        <note priority="1">Part-DB1\templates\Parts\edit\_attachments.html.twig:38</note>
        <note priority="1">Part-DB1\src\DataTables\AttachmentDataTable.php:159</note>
      </notes>
      <segment state="translated">
        <source>attachment.external</source>
        <target>Extern</target>
      </segment>
    </unit>
    <unit id="vTU.j2g" name="attachment.preview.alt">
      <notes>
        <note category="file-source" priority="1">Part-DB1\templates\AdminPages\_attachments.html.twig:49</note>
        <note category="file-source" priority="1">Part-DB1\templates\Parts\edit\_attachments.html.twig:47</note>
        <note priority="1">Part-DB1\templates\AdminPages\_attachments.html.twig:47</note>
        <note priority="1">Part-DB1\templates\Parts\edit\_attachments.html.twig:45</note>
      </notes>
      <segment state="translated">
        <source>attachment.preview.alt</source>
        <target>Thumbnail des Dateianhanges</target>
      </segment>
    </unit>
    <unit id="CNqXx.c" name="attachment.view">
      <notes>
        <note category="file-source" priority="1">Part-DB1\templates\AdminPages\_attachments.html.twig:52</note>
        <note category="file-source" priority="1">Part-DB1\templates\Parts\edit\_attachments.html.twig:50</note>
        <note category="file-source" priority="1">Part-DB1\templates\Parts\info\_attachments_info.html.twig:62</note>
        <note priority="1">Part-DB1\templates\AdminPages\_attachments.html.twig:50</note>
        <note priority="1">Part-DB1\templates\Parts\edit\_attachments.html.twig:48</note>
        <note priority="1">Part-DB1\templates\Parts\info\_attachments_info.html.twig:45</note>
      </notes>
      <segment state="translated">
        <source>attachment.view</source>
        <target>Anzeigen</target>
      </segment>
    </unit>
    <unit id="HnHc.HV" name="attachment.file_not_found">
      <notes>
        <note category="file-source" priority="1">Part-DB1\templates\AdminPages\_attachments.html.twig:58</note>
        <note category="file-source" priority="1">Part-DB1\templates\Parts\edit\_attachments.html.twig:56</note>
        <note category="file-source" priority="1">Part-DB1\templates\Parts\info\_attachments_info.html.twig:43</note>
        <note category="file-source" priority="1">Part-DB1\src\DataTables\AttachmentDataTable.php:166</note>
        <note priority="1">Part-DB1\templates\AdminPages\_attachments.html.twig:56</note>
        <note priority="1">Part-DB1\templates\Parts\edit\_attachments.html.twig:54</note>
        <note priority="1">Part-DB1\templates\Parts\info\_attachments_info.html.twig:38</note>
        <note priority="1">Part-DB1\src\DataTables\AttachmentDataTable.php:166</note>
      </notes>
      <segment state="translated">
        <source>attachment.file_not_found</source>
        <target>Datei nicht gefunden</target>
      </segment>
    </unit>
    <unit id="vnfQKjk" name="attachment.secure">
      <notes>
        <note category="file-source" priority="1">Part-DB1\templates\AdminPages\_attachments.html.twig:66</note>
        <note category="file-source" priority="1">Part-DB1\templates\Parts\edit\_attachments.html.twig:64</note>
        <note category="file-source" priority="1">Part-DB1\templates\Parts\info\_attachments_info.html.twig:48</note>
        <note priority="1">Part-DB1\templates\Parts\edit\_attachments.html.twig:62</note>
      </notes>
      <segment state="translated">
        <source>attachment.secure</source>
        <target>Privat</target>
      </segment>
    </unit>
    <unit id="NCjSwVs" name="attachment.create">
      <notes>
        <note category="file-source" priority="1">Part-DB1\templates\AdminPages\_attachments.html.twig:79</note>
        <note category="file-source" priority="1">Part-DB1\templates\Parts\edit\_attachments.html.twig:77</note>
        <note priority="1">Part-DB1\templates\AdminPages\_attachments.html.twig:77</note>
        <note priority="1">Part-DB1\templates\Parts\edit\_attachments.html.twig:75</note>
      </notes>
      <segment state="translated">
        <source>attachment.create</source>
        <target>Dateianhang hinzufügen</target>
      </segment>
    </unit>
    <unit id="kxhr8KP" name="part_lot.edit.delete.confirm">
      <notes>
        <note category="file-source" priority="1">Part-DB1\templates\AdminPages\_attachments.html.twig:84</note>
        <note category="file-source" priority="1">Part-DB1\templates\Parts\edit\_attachments.html.twig:82</note>
        <note category="file-source" priority="1">Part-DB1\templates\Parts\edit\_lots.html.twig:33</note>
        <note priority="1">Part-DB1\templates\AdminPages\_attachments.html.twig:82</note>
        <note priority="1">Part-DB1\templates\Parts\edit\_attachments.html.twig:80</note>
        <note priority="1">Part-DB1\templates\Parts\edit\_lots.html.twig:33</note>
      </notes>
      <segment state="translated">
        <source>part_lot.edit.delete.confirm</source>
        <target>Möchten Sie diesen Bestand wirklich löschen? Dies kann nicht rückgängig gemacht werden!</target>
      </segment>
    </unit>
    <unit id="RqM7iAG" name="entity.delete.confirm_title">
      <notes>
        <note category="file-source" priority="1">Part-DB1\templates\AdminPages\_delete_form.html.twig:2</note>
        <note priority="1">Part-DB1\templates\AdminPages\_delete_form.html.twig:2</note>
        <note priority="1">templates\AdminPages\_delete_form.html.twig:2</note>
      </notes>
      <segment state="translated">
        <source>entity.delete.confirm_title</source>
        <target>Wollen sie das Element %name% wirklich löschen?</target>
      </segment>
    </unit>
    <unit id="0B3xeO2" name="entity.delete.message">
      <notes>
        <note category="file-source" priority="1">Part-DB1\templates\AdminPages\_delete_form.html.twig:3</note>
        <note priority="1">Part-DB1\templates\AdminPages\_delete_form.html.twig:3</note>
        <note priority="1">templates\AdminPages\_delete_form.html.twig:3</note>
      </notes>
      <segment state="translated">
        <source>entity.delete.message</source>
        <target>Diese Aktion lässt sich nicht rückgängig machen!

Subelemente werden beim Löschen nach oben verschoben.</target>
      </segment>
    </unit>
    <unit id="eyyICVM" name="entity.delete">
      <notes>
        <note category="file-source" priority="1">Part-DB1\templates\AdminPages\_delete_form.html.twig:11</note>
        <note priority="1">Part-DB1\templates\AdminPages\_delete_form.html.twig:11</note>
        <note priority="1">templates\AdminPages\_delete_form.html.twig:9</note>
      </notes>
      <segment state="translated">
        <source>entity.delete</source>
        <target>Element löschen</target>
      </segment>
    </unit>
    <unit id="jix.mo1" name="edit.log_comment">
      <notes>
        <note category="file-source" priority="1">Part-DB1\templates\AdminPages\_delete_form.html.twig:16</note>
        <note category="file-source" priority="1">Part-DB1\templates\Parts\info\_tools.html.twig:45</note>
        <note category="file-source" priority="1">Part-DB1\src\Form\Part\PartBaseType.php:286</note>
        <note priority="1">Part-DB1\templates\AdminPages\_delete_form.html.twig:16</note>
        <note priority="1">Part-DB1\templates\Parts\info\_tools.html.twig:43</note>
        <note priority="1">Part-DB1\src\Form\Part\PartBaseType.php:267</note>
        <note priority="1">new</note>
      </notes>
      <segment state="translated">
        <source>edit.log_comment</source>
        <target>Änderungskommentar</target>
      </segment>
    </unit>
    <unit id="A15hzUY" name="entity.delete.recursive">
      <notes>
        <note category="file-source" priority="1">Part-DB1\templates\AdminPages\_delete_form.html.twig:24</note>
        <note priority="1">Part-DB1\templates\AdminPages\_delete_form.html.twig:24</note>
        <note priority="1">templates\AdminPages\_delete_form.html.twig:12</note>
      </notes>
      <segment state="translated">
        <source>entity.delete.recursive</source>
        <target>Rekursiv (alle Unterelemente) löschen</target>
      </segment>
    </unit>
    <unit id="vlslklu" name="entity.duplicate">
      <notes>
        <note category="file-source" priority="1">Part-DB1\templates\AdminPages\_duplicate.html.twig:3</note>
      </notes>
      <segment state="translated">
        <source>entity.duplicate</source>
        <target>Element duplizieren</target>
      </segment>
    </unit>
    <unit id="4_pqNGT" name="export.format">
      <notes>
        <note category="file-source" priority="1">Part-DB1\templates\AdminPages\_export_form.html.twig:4</note>
        <note category="file-source" priority="1">Part-DB1\src\Form\AdminPages\ImportType.php:76</note>
        <note priority="1">Part-DB1\templates\AdminPages\_export_form.html.twig:4</note>
        <note priority="1">Part-DB1\src\Form\AdminPages\ImportType.php:76</note>
        <note priority="1">templates\AdminPages\_export_form.html.twig:4</note>
        <note priority="1">src\Form\ImportType.php:67</note>
      </notes>
      <segment state="translated">
        <source>export.format</source>
        <target>Dateiformat</target>
      </segment>
    </unit>
    <unit id="FlGXF7u" name="export.level">
      <notes>
        <note category="file-source" priority="1">Part-DB1\templates\AdminPages\_export_form.html.twig:16</note>
        <note priority="1">Part-DB1\templates\AdminPages\_export_form.html.twig:16</note>
        <note priority="1">templates\AdminPages\_export_form.html.twig:16</note>
      </notes>
      <segment state="translated">
        <source>export.level</source>
        <target>Ausführlichkeit</target>
      </segment>
    </unit>
    <unit id="dA2Gh6w" name="export.level.simple">
      <notes>
        <note category="file-source" priority="1">Part-DB1\templates\AdminPages\_export_form.html.twig:19</note>
        <note priority="1">Part-DB1\templates\AdminPages\_export_form.html.twig:19</note>
        <note priority="1">templates\AdminPages\_export_form.html.twig:19</note>
      </notes>
      <segment state="translated">
        <source>export.level.simple</source>
        <target>Einfach</target>
      </segment>
    </unit>
    <unit id="0UfNFxx" name="export.level.extended">
      <notes>
        <note category="file-source" priority="1">Part-DB1\templates\AdminPages\_export_form.html.twig:20</note>
        <note priority="1">Part-DB1\templates\AdminPages\_export_form.html.twig:20</note>
        <note priority="1">templates\AdminPages\_export_form.html.twig:20</note>
      </notes>
      <segment state="translated">
        <source>export.level.extended</source>
        <target>Erweitert</target>
      </segment>
    </unit>
    <unit id="dLPhjKy" name="export.level.full">
      <notes>
        <note category="file-source" priority="1">Part-DB1\templates\AdminPages\_export_form.html.twig:21</note>
        <note priority="1">Part-DB1\templates\AdminPages\_export_form.html.twig:21</note>
        <note priority="1">templates\AdminPages\_export_form.html.twig:21</note>
      </notes>
      <segment state="translated">
        <source>export.level.full</source>
        <target>Vollständig</target>
      </segment>
    </unit>
    <unit id="5c8F8f2" name="export.include_children">
      <notes>
        <note category="file-source" priority="1">Part-DB1\templates\AdminPages\_export_form.html.twig:31</note>
        <note priority="1">Part-DB1\templates\AdminPages\_export_form.html.twig:31</note>
        <note priority="1">templates\AdminPages\_export_form.html.twig:31</note>
      </notes>
      <segment state="translated">
        <source>export.include_children</source>
        <target>Unterelemente auch exportieren</target>
      </segment>
    </unit>
    <unit id="G8WtNph" name="export.btn">
      <notes>
        <note category="file-source" priority="1">Part-DB1\templates\AdminPages\_export_form.html.twig:39</note>
        <note priority="1">Part-DB1\templates\AdminPages\_export_form.html.twig:39</note>
        <note priority="1">templates\AdminPages\_export_form.html.twig:39</note>
      </notes>
      <segment state="translated">
        <source>export.btn</source>
        <target>Exportieren</target>
      </segment>
    </unit>
    <unit id="2y0kouO" name="id.label">
      <notes>
        <note category="file-source" priority="1">Part-DB1\templates\AdminPages\_info.html.twig:4</note>
        <note category="file-source" priority="1">Part-DB1\templates\Parts\edit\edit_part_info.html.twig:12</note>
        <note category="file-source" priority="1">Part-DB1\templates\Parts\info\show_part_info.html.twig:24</note>
        <note category="file-source" priority="1">Part-DB1\templates\Parts\info\_extended_infos.html.twig:36</note>
        <note priority="1">Part-DB1\templates\AdminPages\_info.html.twig:4</note>
        <note priority="1">Part-DB1\templates\Parts\edit\edit_part_info.html.twig:12</note>
        <note priority="1">Part-DB1\templates\Parts\info\show_part_info.html.twig:24</note>
        <note priority="1">Part-DB1\templates\Parts\info\_extended_infos.html.twig:36</note>
        <note priority="1">templates\AdminPages\EntityAdminBase.html.twig:94</note>
        <note priority="1">templates\Parts\edit_part_info.html.twig:12</note>
        <note priority="1">templates\Parts\show_part_info.html.twig:11</note>
      </notes>
      <segment state="translated">
        <source>id.label</source>
        <target>ID</target>
      </segment>
    </unit>
    <unit id="cMLFYZw" name="createdAt">
      <notes>
        <note category="file-source" priority="1">Part-DB1\templates\AdminPages\_info.html.twig:11</note>
        <note category="file-source" priority="1">Part-DB1\templates\Parts\info\_attachments_info.html.twig:76</note>
        <note category="file-source" priority="1">Part-DB1\templates\Parts\info\_attachments_info.html.twig:77</note>
        <note category="file-source" priority="1">Part-DB1\templates\Parts\info\_extended_infos.html.twig:6</note>
        <note category="file-source" priority="1">Part-DB1\templates\Parts\info\_order_infos.html.twig:69</note>
        <note category="file-source" priority="1">Part-DB1\templates\Parts\info\_sidebar.html.twig:12</note>
        <note category="file-source" priority="1">Part-DB1\templates\Parts\lists\_info_card.html.twig:77</note>
        <note priority="1">Part-DB1\templates\AdminPages\_info.html.twig:11</note>
        <note priority="1">Part-DB1\templates\Parts\info\_attachments_info.html.twig:59</note>
        <note priority="1">Part-DB1\templates\Parts\info\_attachments_info.html.twig:60</note>
        <note priority="1">Part-DB1\templates\Parts\info\_extended_infos.html.twig:6</note>
        <note priority="1">Part-DB1\templates\Parts\info\_order_infos.html.twig:69</note>
        <note priority="1">Part-DB1\templates\Parts\info\_sidebar.html.twig:12</note>
        <note priority="1">Part-DB1\templates\Parts\lists\_info_card.html.twig:53</note>
        <note priority="1">templates\AdminPages\EntityAdminBase.html.twig:101</note>
        <note priority="1">templates\Parts\show_part_info.html.twig:248</note>
      </notes>
      <segment state="translated">
        <source>createdAt</source>
        <target>Erstellt am</target>
      </segment>
    </unit>
    <unit id="ZcUFNEJ" name="lastModified">
      <notes>
        <note category="file-source" priority="1">Part-DB1\templates\AdminPages\_info.html.twig:25</note>
        <note category="file-source" priority="1">Part-DB1\templates\Parts\info\_extended_infos.html.twig:21</note>
        <note category="file-source" priority="1">Part-DB1\templates\Parts\info\_sidebar.html.twig:8</note>
        <note category="file-source" priority="1">Part-DB1\templates\Parts\lists\_info_card.html.twig:73</note>
        <note priority="1">Part-DB1\templates\AdminPages\_info.html.twig:25</note>
        <note priority="1">Part-DB1\templates\Parts\info\_extended_infos.html.twig:21</note>
        <note priority="1">Part-DB1\templates\Parts\info\_sidebar.html.twig:8</note>
        <note priority="1">Part-DB1\templates\Parts\lists\_info_card.html.twig:49</note>
        <note priority="1">templates\AdminPages\EntityAdminBase.html.twig:114</note>
        <note priority="1">templates\Parts\show_part_info.html.twig:263</note>
      </notes>
      <segment state="translated">
        <source>lastModified</source>
        <target>Zuletzt bearbeitet</target>
      </segment>
    </unit>
    <unit id="noZi5aQ" name="entity.info.parts_count">
      <notes>
        <note category="file-source" priority="1">Part-DB1\templates\AdminPages\_info.html.twig:38</note>
        <note priority="1">Part-DB1\templates\AdminPages\_info.html.twig:38</note>
      </notes>
      <segment state="translated">
        <source>entity.info.parts_count</source>
        <target>Bauteile mit diesem Element</target>
      </segment>
    </unit>
    <unit id="4FQqOUW" name="specifications.property">
      <notes>
        <note category="file-source" priority="1">Part-DB1\templates\AdminPages\_parameters.html.twig:6</note>
        <note category="file-source" priority="1">Part-DB1\templates\helper.twig:125</note>
        <note category="file-source" priority="1">Part-DB1\templates\Parts\edit\_specifications.html.twig:6</note>
      </notes>
      <segment state="translated">
        <source>specifications.property</source>
        <target>Parameter</target>
      </segment>
    </unit>
    <unit id="N4F6wz5" name="specifications.symbol">
      <notes>
        <note category="file-source" priority="1">Part-DB1\templates\AdminPages\_parameters.html.twig:7</note>
        <note category="file-source" priority="1">Part-DB1\templates\Parts\edit\_specifications.html.twig:7</note>
      </notes>
      <segment state="translated">
        <source>specifications.symbol</source>
        <target>Symbol</target>
      </segment>
    </unit>
    <unit id="ManEcyM" name="specifications.value_min">
      <notes>
        <note category="file-source" priority="1">Part-DB1\templates\AdminPages\_parameters.html.twig:8</note>
        <note category="file-source" priority="1">Part-DB1\templates\Parts\edit\_specifications.html.twig:8</note>
      </notes>
      <segment state="translated">
        <source>specifications.value_min</source>
        <target>Min.</target>
      </segment>
    </unit>
    <unit id="BzRKVPC" name="specifications.value_typ">
      <notes>
        <note category="file-source" priority="1">Part-DB1\templates\AdminPages\_parameters.html.twig:9</note>
        <note category="file-source" priority="1">Part-DB1\templates\Parts\edit\_specifications.html.twig:9</note>
      </notes>
      <segment state="translated">
        <source>specifications.value_typ</source>
        <target>Typ.</target>
      </segment>
    </unit>
    <unit id="WLVXsOF" name="specifications.value_max">
      <notes>
        <note category="file-source" priority="1">Part-DB1\templates\AdminPages\_parameters.html.twig:10</note>
        <note category="file-source" priority="1">Part-DB1\templates\Parts\edit\_specifications.html.twig:10</note>
      </notes>
      <segment state="translated">
        <source>specifications.value_max</source>
        <target>Max.</target>
      </segment>
    </unit>
    <unit id="mRpl2vJ" name="specifications.unit">
      <notes>
        <note category="file-source" priority="1">Part-DB1\templates\AdminPages\_parameters.html.twig:11</note>
        <note category="file-source" priority="1">Part-DB1\templates\Parts\edit\_specifications.html.twig:11</note>
      </notes>
      <segment state="translated">
        <source>specifications.unit</source>
        <target>Einheit</target>
      </segment>
    </unit>
    <unit id="05vM0Vp" name="specifications.text">
      <notes>
        <note category="file-source" priority="1">Part-DB1\templates\AdminPages\_parameters.html.twig:12</note>
        <note category="file-source" priority="1">Part-DB1\templates\Parts\edit\_specifications.html.twig:12</note>
      </notes>
      <segment state="translated">
        <source>specifications.text</source>
        <target>Text</target>
      </segment>
    </unit>
    <unit id="t9lgp3U" name="specifications.group">
      <notes>
        <note category="file-source" priority="1">Part-DB1\templates\AdminPages\_parameters.html.twig:13</note>
        <note category="file-source" priority="1">Part-DB1\templates\Parts\edit\_specifications.html.twig:13</note>
      </notes>
      <segment state="translated">
        <source>specifications.group</source>
        <target>Sektion</target>
      </segment>
    </unit>
    <unit id="MZTH_sJ" name="specification.create">
      <notes>
        <note category="file-source" priority="1">Part-DB1\templates\AdminPages\_parameters.html.twig:26</note>
        <note category="file-source" priority="1">Part-DB1\templates\Parts\edit\_specifications.html.twig:26</note>
      </notes>
      <segment state="translated">
        <source>specification.create</source>
        <target>Neuer Parameter</target>
      </segment>
    </unit>
    <unit id="eEuzINH" name="parameter.delete.confirm">
      <notes>
        <note category="file-source" priority="1">Part-DB1\templates\AdminPages\_parameters.html.twig:31</note>
        <note category="file-source" priority="1">Part-DB1\templates\Parts\edit\_specifications.html.twig:31</note>
      </notes>
      <segment state="translated">
        <source>parameter.delete.confirm</source>
        <target>Möchten Sie den Parameter wirklich löschen?</target>
      </segment>
    </unit>
    <unit id="rpzRyMx" name="attachment.list.title">
      <notes>
        <note category="file-source" priority="1">Part-DB1\templates\attachment_list.html.twig:3</note>
        <note priority="1">Part-DB1\templates\attachment_list.html.twig:3</note>
      </notes>
      <segment state="translated">
        <source>attachment.list.title</source>
        <target>Dateianhänge</target>
      </segment>
    </unit>
    <unit id="79bMpjW" name="part_list.loading.caption">
      <notes>
        <note category="file-source" priority="1">Part-DB1\templates\attachment_list.html.twig:10</note>
        <note category="file-source" priority="1">Part-DB1\templates\LogSystem\_log_table.html.twig:8</note>
        <note category="file-source" priority="1">Part-DB1\templates\Parts\lists\_parts_list.html.twig:6</note>
        <note priority="1">Part-DB1\templates\attachment_list.html.twig:10</note>
        <note priority="1">Part-DB1\templates\LogSystem\_log_table.html.twig:8</note>
        <note priority="1">Part-DB1\templates\Parts\lists\_parts_list.html.twig:6</note>
      </notes>
      <segment state="translated">
        <source>part_list.loading.caption</source>
        <target>Lade</target>
      </segment>
    </unit>
    <unit id="dJ3yFo4" name="part_list.loading.message">
      <notes>
        <note category="file-source" priority="1">Part-DB1\templates\attachment_list.html.twig:11</note>
        <note category="file-source" priority="1">Part-DB1\templates\LogSystem\_log_table.html.twig:9</note>
        <note category="file-source" priority="1">Part-DB1\templates\Parts\lists\_parts_list.html.twig:7</note>
        <note priority="1">Part-DB1\templates\attachment_list.html.twig:11</note>
        <note priority="1">Part-DB1\templates\LogSystem\_log_table.html.twig:9</note>
        <note priority="1">Part-DB1\templates\Parts\lists\_parts_list.html.twig:7</note>
      </notes>
      <segment state="translated">
        <source>part_list.loading.message</source>
        <target>Dies kann einen Moment dauern. Wenn diese Nachricht längere Zeit bestehen bleibt, versuchen sie die Seite erneut zu laden.</target>
      </segment>
    </unit>
    <unit id="ZQMol4U" name="vendor.base.javascript_hint">
      <notes>
        <note category="file-source" priority="1">Part-DB1\templates\base.html.twig:68</note>
        <note priority="1">Part-DB1\templates\base.html.twig:68</note>
        <note priority="1">templates\base.html.twig:246</note>
      </notes>
      <segment state="translated">
        <source>vendor.base.javascript_hint</source>
        <target>Aktivieren Sie Javascript um alle Features zu nutzen!</target>
      </segment>
    </unit>
    <unit id="0rLRD9e" name="sidebar.big.toggle">
      <notes>
        <note category="file-source" priority="1">Part-DB1\templates\base.html.twig:73</note>
        <note priority="1">Part-DB1\templates\base.html.twig:73</note>
      </notes>
      <segment state="translated">
        <source>sidebar.big.toggle</source>
        <target>Seitenleiste ein/ausblenden</target>
      </segment>
    </unit>
    <unit id="jgfKRbc" name="loading.caption">
      <notes>
        <note category="file-source" priority="1">Part-DB1\templates\base.html.twig:95</note>
        <note priority="1">Part-DB1\templates\base.html.twig:95</note>
        <note priority="1">templates\base.html.twig:271</note>
      </notes>
      <segment state="translated">
        <source>loading.caption</source>
        <target>Lade:</target>
      </segment>
    </unit>
    <unit id="PbxPO3f" name="loading.message">
      <notes>
        <note category="file-source" priority="1">Part-DB1\templates\base.html.twig:96</note>
        <note priority="1">Part-DB1\templates\base.html.twig:96</note>
        <note priority="1">templates\base.html.twig:272</note>
      </notes>
      <segment state="translated">
        <source>loading.message</source>
        <target>Dies kann einen Moment dauern. Sollte diese Nachricht bestehen bleiben, dann laden sie die Seite erneut.</target>
      </segment>
    </unit>
    <unit id="g3Hp.cE" name="loading.bar">
      <notes>
        <note category="file-source" priority="1">Part-DB1\templates\base.html.twig:101</note>
        <note priority="1">Part-DB1\templates\base.html.twig:101</note>
        <note priority="1">templates\base.html.twig:277</note>
      </notes>
      <segment state="translated">
        <source>loading.bar</source>
        <target>Lade...</target>
      </segment>
    </unit>
    <unit id="rIod4Xs" name="back_to_top">
      <notes>
        <note category="file-source" priority="1">Part-DB1\templates\base.html.twig:112</note>
        <note priority="1">Part-DB1\templates\base.html.twig:112</note>
        <note priority="1">templates\base.html.twig:288</note>
      </notes>
      <segment state="translated">
        <source>back_to_top</source>
        <target>Zurück zum Seitenbeginn</target>
      </segment>
    </unit>
    <unit id="yXZ1kdn" name="permission.edit.permission">
      <notes>
        <note category="file-source" priority="1">Part-DB1\templates\Form\permissionLayout.html.twig:35</note>
        <note priority="1">Part-DB1\templates\Form\permissionLayout.html.twig:35</note>
      </notes>
      <segment state="translated">
        <source>permission.edit.permission</source>
        <target>Berechtigung</target>
      </segment>
    </unit>
    <unit id="tFYZZcS" name="permission.edit.value">
      <notes>
        <note category="file-source" priority="1">Part-DB1\templates\Form\permissionLayout.html.twig:36</note>
        <note priority="1">Part-DB1\templates\Form\permissionLayout.html.twig:36</note>
      </notes>
      <segment state="translated">
        <source>permission.edit.value</source>
        <target>Wert</target>
      </segment>
    </unit>
    <unit id="KzyDL60" name="permission.legend.title">
      <notes>
        <note category="file-source" priority="1">Part-DB1\templates\Form\permissionLayout.html.twig:53</note>
        <note priority="1">Part-DB1\templates\Form\permissionLayout.html.twig:53</note>
      </notes>
      <segment state="translated">
        <source>permission.legend.title</source>
        <target>Erläuterung der Zustände</target>
      </segment>
    </unit>
    <unit id="owrJ0Qw" name="permission.legend.disallow">
      <notes>
        <note category="file-source" priority="1">Part-DB1\templates\Form\permissionLayout.html.twig:57</note>
        <note priority="1">Part-DB1\templates\Form\permissionLayout.html.twig:57</note>
      </notes>
      <segment state="translated">
        <source>permission.legend.disallow</source>
        <target>Verboten</target>
      </segment>
    </unit>
    <unit id="1nY8d_O" name="permission.legend.allow">
      <notes>
        <note category="file-source" priority="1">Part-DB1\templates\Form\permissionLayout.html.twig:61</note>
        <note priority="1">Part-DB1\templates\Form\permissionLayout.html.twig:61</note>
      </notes>
      <segment state="translated">
        <source>permission.legend.allow</source>
        <target>Erlaubt</target>
      </segment>
    </unit>
    <unit id="uNMtwn9" name="permission.legend.inherit">
      <notes>
        <note category="file-source" priority="1">Part-DB1\templates\Form\permissionLayout.html.twig:65</note>
        <note priority="1">Part-DB1\templates\Form\permissionLayout.html.twig:65</note>
      </notes>
      <segment state="translated">
        <source>permission.legend.inherit</source>
        <target>Erbe von (übergeordneter) Gruppe</target>
      </segment>
    </unit>
    <unit id="QSE9MT9" name="bool.true">
      <notes>
        <note category="file-source" priority="1">Part-DB1\templates\helper.twig:3</note>
        <note priority="1">Part-DB1\templates\helper.twig:3</note>
      </notes>
      <segment state="translated">
        <source>bool.true</source>
        <target>Ja</target>
      </segment>
    </unit>
    <unit id="UlrxUmI" name="bool.false">
      <notes>
        <note category="file-source" priority="1">Part-DB1\templates\helper.twig:5</note>
        <note priority="1">Part-DB1\templates\helper.twig:5</note>
      </notes>
      <segment state="translated">
        <source>bool.false</source>
        <target>Nein</target>
      </segment>
    </unit>
    <unit id="haOas0X" name="Yes">
      <notes>
        <note category="file-source" priority="1">Part-DB1\templates\helper.twig:92</note>
        <note priority="1">Part-DB1\templates\helper.twig:87</note>
      </notes>
      <segment state="translated">
        <source>Yes</source>
        <target>Ja</target>
      </segment>
    </unit>
    <unit id="HqRCoTS" name="No">
      <notes>
        <note category="file-source" priority="1">Part-DB1\templates\helper.twig:94</note>
        <note priority="1">Part-DB1\templates\helper.twig:89</note>
      </notes>
      <segment state="translated">
        <source>No</source>
        <target>Nein</target>
      </segment>
    </unit>
    <unit id="PbJl5cf" name="specifications.value">
      <notes>
        <note category="file-source" priority="1">Part-DB1\templates\helper.twig:126</note>
      </notes>
      <segment state="translated">
        <source>specifications.value</source>
        <target>Wert</target>
      </segment>
    </unit>
    <unit id="Qj.Hpb." name="version.caption">
      <notes>
        <note category="file-source" priority="1">Part-DB1\templates\homepage.html.twig:7</note>
        <note priority="1">Part-DB1\templates\homepage.html.twig:7</note>
        <note priority="1">templates\homepage.html.twig:7</note>
      </notes>
      <segment state="translated">
        <source>version.caption</source>
        <target>Version</target>
      </segment>
    </unit>
    <unit id="GDYG7.b" name="homepage.license">
      <notes>
        <note category="file-source" priority="1">Part-DB1\templates\homepage.html.twig:22</note>
        <note priority="1">Part-DB1\templates\homepage.html.twig:22</note>
        <note priority="1">templates\homepage.html.twig:19</note>
      </notes>
      <segment state="translated">
        <source>homepage.license</source>
        <target>Lizenzinformation</target>
      </segment>
    </unit>
    <unit id="5nDb2pj" name="homepage.github.caption">
      <notes>
        <note category="file-source" priority="1">Part-DB1\templates\homepage.html.twig:31</note>
        <note priority="1">Part-DB1\templates\homepage.html.twig:31</note>
        <note priority="1">templates\homepage.html.twig:28</note>
      </notes>
      <segment state="translated">
        <source>homepage.github.caption</source>
        <target>Projektseite</target>
      </segment>
    </unit>
    <unit id="7nCeHg7" name="homepage.github.text">
      <notes>
        <note category="file-source" priority="1">Part-DB1\templates\homepage.html.twig:31</note>
        <note priority="1">Part-DB1\templates\homepage.html.twig:31</note>
        <note priority="1">templates\homepage.html.twig:28</note>
      </notes>
      <segment state="translated">
        <source>homepage.github.text</source>
        <target>Quellcode, Downloads, Bugreports, ToDo-Liste usw. gibts auf der &lt;a class="link-external" target="_blank" href="%href%"&gt;GitHub Projektseite&lt;/a&gt;</target>
      </segment>
    </unit>
    <unit id="9pp.6vF" name="homepage.help.caption">
      <notes>
        <note category="file-source" priority="1">Part-DB1\templates\homepage.html.twig:32</note>
        <note priority="1">Part-DB1\templates\homepage.html.twig:32</note>
        <note priority="1">templates\homepage.html.twig:29</note>
      </notes>
      <segment state="translated">
        <source>homepage.help.caption</source>
        <target>Hilfe</target>
      </segment>
    </unit>
    <unit id="exp3iqv" name="homepage.help.text">
      <notes>
        <note category="file-source" priority="1">Part-DB1\templates\homepage.html.twig:32</note>
        <note priority="1">Part-DB1\templates\homepage.html.twig:32</note>
        <note priority="1">templates\homepage.html.twig:29</note>
      </notes>
      <segment state="translated">
        <source>homepage.help.text</source>
        <target>Hilfe und Tipps finden sie im &lt;a class="link-external" rel="noopener" target="_blank" href="%href%"&gt;Wiki&lt;/a&gt; der GitHub Seite.</target>
      </segment>
    </unit>
    <unit id="R2g.45a" name="homepage.forum.caption">
      <notes>
        <note category="file-source" priority="1">Part-DB1\templates\homepage.html.twig:33</note>
        <note priority="1">Part-DB1\templates\homepage.html.twig:33</note>
        <note priority="1">templates\homepage.html.twig:30</note>
      </notes>
      <segment state="translated">
        <source>homepage.forum.caption</source>
        <target>Forum</target>
      </segment>
    </unit>
    <unit id="nfBdkzp" name="homepage.forum.text">
      <notes>
        <note category="file-source" priority="1">Part-DB1\templates\homepage.html.twig:33</note>
        <note priority="1">Part-DB1\templates\homepage.html.twig:33</note>
        <note priority="1">templates\homepage.html.twig:30</note>
      </notes>
      <segment state="translated">
        <source>homepage.forum.text</source>
        <target>Für Fragen rund um die Part-DB gibt es einen Thread auf &lt;a class="link-external" rel="noopener" target="_blank" href="%href%"&gt;mikrocontroller.net&lt;/a&gt;</target>
      </segment>
    </unit>
    <unit id="exDsVQ3" name="homepage.wiki.caption">
      <notes>
        <note category="file-source" priority="1">Part-DB1\templates\homepage.html.twig:34</note>
        <note priority="1">Part-DB1\templates\homepage.html.twig:34</note>
        <note priority="1">templates\homepage.html.twig:31</note>
      </notes>
      <segment state="translated">
        <source>homepage.wiki.caption</source>
        <target>Wiki</target>
      </segment>
    </unit>
    <unit id="tdI0IlW" name="homepage.wiki.text">
      <notes>
        <note category="file-source" priority="1">Part-DB1\templates\homepage.html.twig:34</note>
        <note priority="1">Part-DB1\templates\homepage.html.twig:34</note>
        <note priority="1">templates\homepage.html.twig:31</note>
      </notes>
      <segment state="translated">
        <source>homepage.wiki.text</source>
        <target>Weitere Informationen gibt es im &lt;a class="link-external" rel="noopener" target="_blank" href="%href%"&gt;mikrocontroller.net Artikel&lt;/a&gt;</target>
      </segment>
    </unit>
    <unit id="SV0IxK0" name=" homepage.basedOn ">
      <notes>
        <note category="file-source" priority="1">Part-DB1\templates\homepage.html.twig:36</note>
        <note priority="1">Part-DB1\templates\homepage.html.twig:36</note>
        <note priority="1">templates\homepage.html.twig:33</note>
      </notes>
      <segment state="translated">
        <source> homepage.basedOn </source>
        <target> Basierend auf dem originale Part-DB von </target>
      </segment>
    </unit>
    <unit id="Qw1sChr" name=" homepage.others ">
      <notes>
        <note category="file-source" priority="1">Part-DB1\templates\homepage.html.twig:39</note>
        <note priority="1">Part-DB1\templates\homepage.html.twig:39</note>
        <note priority="1">templates\homepage.html.twig:36</note>
      </notes>
      <segment state="translated">
        <source> homepage.others </source>
        <target> und anderen </target>
      </segment>
    </unit>
    <unit id="jOOAjnK" name="homepage.last_activity">
      <notes>
        <note category="file-source" priority="1">Part-DB1\templates\homepage.html.twig:45</note>
        <note priority="1">Part-DB1\templates\homepage.html.twig:45</note>
        <note priority="1">new</note>
      </notes>
      <segment state="translated">
        <source>homepage.last_activity</source>
        <target>Letzte Aktivitäten</target>
      </segment>
    </unit>
    <unit id="bqeaYn7" name="label_generator.title">
      <notes>
        <note category="file-source" priority="1">Part-DB1\templates\LabelSystem\dialog.html.twig:3</note>
        <note category="file-source" priority="1">Part-DB1\templates\LabelSystem\dialog.html.twig:6</note>
      </notes>
      <segment state="translated">
        <source>label_generator.title</source>
        <target>Labelgenerator</target>
      </segment>
    </unit>
    <unit id="qHJOVv6" name="label_generator.common">
      <notes>
        <note category="file-source" priority="1">Part-DB1\templates\LabelSystem\dialog.html.twig:16</note>
      </notes>
      <segment state="translated">
        <source>label_generator.common</source>
        <target>Allgemein</target>
      </segment>
    </unit>
    <unit id="WLpYniK" name="label_generator.advanced">
      <notes>
        <note category="file-source" priority="1">Part-DB1\templates\LabelSystem\dialog.html.twig:20</note>
      </notes>
      <segment state="translated">
        <source>label_generator.advanced</source>
        <target>Erweitert</target>
      </segment>
    </unit>
    <unit id="wNFVz._" name="label_generator.profiles">
      <notes>
        <note category="file-source" priority="1">Part-DB1\templates\LabelSystem\dialog.html.twig:24</note>
      </notes>
      <segment state="translated">
        <source>label_generator.profiles</source>
        <target>Profil</target>
      </segment>
    </unit>
    <unit id="CjbZJ5j" name="label_generator.selected_profile">
      <notes>
        <note category="file-source" priority="1">Part-DB1\templates\LabelSystem\dialog.html.twig:58</note>
      </notes>
      <segment state="translated">
        <source>label_generator.selected_profile</source>
        <target>Ausgewähltes Profil</target>
      </segment>
    </unit>
    <unit id="HqINOSK" name="label_generator.edit_profile">
      <notes>
        <note category="file-source" priority="1">Part-DB1\templates\LabelSystem\dialog.html.twig:62</note>
      </notes>
      <segment state="translated">
        <source>label_generator.edit_profile</source>
        <target>Profil ändern</target>
      </segment>
    </unit>
    <unit id="fZChaHF" name="label_generator.load_profile">
      <notes>
        <note category="file-source" priority="1">Part-DB1\templates\LabelSystem\dialog.html.twig:75</note>
      </notes>
      <segment state="translated">
        <source>label_generator.load_profile</source>
        <target>Profil laden</target>
      </segment>
    </unit>
    <unit id="UFelt6r" name="label_generator.download">
      <notes>
        <note category="file-source" priority="1">Part-DB1\templates\LabelSystem\dialog.html.twig:102</note>
      </notes>
      <segment state="translated">
        <source>label_generator.download</source>
        <target>Download</target>
      </segment>
    </unit>
    <unit id="fkESKHW" name="label_generator.label_btn">
      <notes>
        <note category="file-source" priority="1">Part-DB1\templates\LabelSystem\dropdown_macro.html.twig:3</note>
        <note category="file-source" priority="1">Part-DB1\templates\LabelSystem\dropdown_macro.html.twig:5</note>
      </notes>
      <segment state="translated">
        <source>label_generator.label_btn</source>
        <target>Label erzeugen</target>
      </segment>
    </unit>
    <unit id="xXkObqX" name="label_generator.label_empty">
      <notes>
        <note category="file-source" priority="1">Part-DB1\templates\LabelSystem\dropdown_macro.html.twig:20</note>
      </notes>
      <segment state="translated">
        <source>label_generator.label_empty</source>
        <target>Leeres Label</target>
      </segment>
    </unit>
    <unit id="0qyoOfw" name="label_scanner.title">
      <notes>
        <note category="file-source" priority="1">Part-DB1\templates\LabelSystem\Scanner\dialog.html.twig:3</note>
      </notes>
      <segment state="translated">
        <source>label_scanner.title</source>
        <target>Scanner</target>
      </segment>
    </unit>
    <unit id="Z0zU4lk" name="label_scanner.no_cam_found.title">
      <notes>
        <note category="file-source" priority="1">Part-DB1\templates\LabelSystem\Scanner\dialog.html.twig:7</note>
      </notes>
      <segment state="translated">
        <source>label_scanner.no_cam_found.title</source>
        <target>Keine Kamera gefunden</target>
      </segment>
    </unit>
    <unit id="2Jk59Ug" name="label_scanner.no_cam_found.text">
      <notes>
        <note category="file-source" priority="1">Part-DB1\templates\LabelSystem\Scanner\dialog.html.twig:7</note>
      </notes>
      <segment state="translated">
        <source>label_scanner.no_cam_found.text</source>
        <target>Sie müssen eine Kamera anschließen und die Berechtigung erteilen, um den Scanner nutzen zu können. Sie können unten den Barcode manuell eingeben.</target>
      </segment>
    </unit>
    <unit id="6qQTB7S" name="label_scanner.source_select">
      <notes>
        <note category="file-source" priority="1">Part-DB1\templates\LabelSystem\Scanner\dialog.html.twig:27</note>
      </notes>
      <segment state="translated">
        <source>label_scanner.source_select</source>
        <target>Kamera auswählen</target>
      </segment>
    </unit>
    <unit id="uKTMZBs" name="log.list.title">
      <notes>
        <note category="file-source" priority="1">Part-DB1\templates\LogSystem\log_list.html.twig:3</note>
        <note priority="1">Part-DB1\templates\LogSystem\log_list.html.twig:3</note>
      </notes>
      <segment state="translated">
        <source>log.list.title</source>
        <target>Systemlog</target>
      </segment>
    </unit>
    <unit id="_1bnAgm" name="log.undo.confirm_title">
      <notes>
        <note category="file-source" priority="1">Part-DB1\templates\LogSystem\_log_table.html.twig:1</note>
        <note priority="1">Part-DB1\templates\LogSystem\_log_table.html.twig:1</note>
        <note priority="1">new</note>
      </notes>
      <segment state="translated">
        <source>log.undo.confirm_title</source>
        <target>Änderung wirklich rückgängig machen / Element wirklich zurücksetzen?</target>
      </segment>
    </unit>
    <unit id="ATlnZ1T" name="log.undo.confirm_message">
      <notes>
        <note category="file-source" priority="1">Part-DB1\templates\LogSystem\_log_table.html.twig:2</note>
        <note priority="1">Part-DB1\templates\LogSystem\_log_table.html.twig:2</note>
        <note priority="1">new</note>
      </notes>
      <segment state="translated">
        <source>log.undo.confirm_message</source>
        <target>Wollen Sie wirklich die gegebene Änderung rückgängig machen / Das Element auf einen alten Versionsstand zurücksetzen?</target>
      </segment>
    </unit>
    <unit id="Rc1M3PN" name="mail.footer.email_sent_by">
      <notes>
        <note category="file-source" priority="1">Part-DB1\templates\mail\base.html.twig:24</note>
        <note priority="1">Part-DB1\templates\mail\base.html.twig:24</note>
      </notes>
      <segment state="translated">
        <source>mail.footer.email_sent_by</source>
        <target>Diese Email wurde automatisch erstellt von</target>
      </segment>
    </unit>
    <unit id="AchaWxK" name="mail.footer.dont_reply">
      <notes>
        <note category="file-source" priority="1">Part-DB1\templates\mail\base.html.twig:24</note>
        <note priority="1">Part-DB1\templates\mail\base.html.twig:24</note>
      </notes>
      <segment state="translated">
        <source>mail.footer.dont_reply</source>
        <target>Antworten Sie nicht auf diese Email.</target>
      </segment>
    </unit>
    <unit id="S6Fot75" name="email.hi %name%">
      <notes>
        <note category="file-source" priority="1">Part-DB1\templates\mail\pw_reset.html.twig:6</note>
        <note priority="1">Part-DB1\templates\mail\pw_reset.html.twig:6</note>
      </notes>
      <segment state="translated">
        <source>email.hi %name%</source>
        <target>Hallo %name%</target>
      </segment>
    </unit>
    <unit id="VKSPbrb" name="email.pw_reset.message">
      <notes>
        <note category="file-source" priority="1">Part-DB1\templates\mail\pw_reset.html.twig:7</note>
        <note priority="1">Part-DB1\templates\mail\pw_reset.html.twig:7</note>
      </notes>
      <segment state="translated">
        <source>email.pw_reset.message</source>
        <target>jemand (hoffentlich Sie) hat ein Reset ihres Passwortes angefordert. Wenn diese Anfrage nicht von Ihnen stammt, ignorieren sie diese Email.</target>
      </segment>
    </unit>
    <unit id="lu8bcCN" name="email.pw_reset.button">
      <notes>
        <note category="file-source" priority="1">Part-DB1\templates\mail\pw_reset.html.twig:9</note>
        <note priority="1">Part-DB1\templates\mail\pw_reset.html.twig:9</note>
      </notes>
      <segment state="translated">
        <source>email.pw_reset.button</source>
        <target>Passwort zurücksetzen</target>
      </segment>
    </unit>
    <unit id="tS_htiy" name="email.pw_reset.fallback">
      <notes>
        <note category="file-source" priority="1">Part-DB1\templates\mail\pw_reset.html.twig:11</note>
        <note priority="1">Part-DB1\templates\mail\pw_reset.html.twig:11</note>
      </notes>
      <segment state="translated">
        <source>email.pw_reset.fallback</source>
        <target>Wenn dies nicht funktioniert, rufen Sie &lt;a href="%url%"&gt;%url%&lt;/a&gt; auf und geben Sie die folgenden Daten ein</target>
      </segment>
    </unit>
    <unit id="QBTV5KP" name="email.pw_reset.username">
      <notes>
        <note category="file-source" priority="1">Part-DB1\templates\mail\pw_reset.html.twig:16</note>
        <note priority="1">Part-DB1\templates\mail\pw_reset.html.twig:16</note>
      </notes>
      <segment state="translated">
        <source>email.pw_reset.username</source>
        <target>Benutzername</target>
      </segment>
    </unit>
    <unit id="6UyKd6G" name="email.pw_reset.token">
      <notes>
        <note category="file-source" priority="1">Part-DB1\templates\mail\pw_reset.html.twig:19</note>
        <note priority="1">Part-DB1\templates\mail\pw_reset.html.twig:19</note>
      </notes>
      <segment state="translated">
        <source>email.pw_reset.token</source>
        <target>Token</target>
      </segment>
    </unit>
    <unit id="3Rl4ELy" name="email.pw_reset.valid_unit %date%">
      <notes>
        <note category="file-source" priority="1">Part-DB1\templates\mail\pw_reset.html.twig:24</note>
        <note priority="1">Part-DB1\templates\mail\pw_reset.html.twig:24</note>
      </notes>
      <segment state="translated">
        <source>email.pw_reset.valid_unit %date%</source>
        <target>Das Reset Token ist gültig bis &lt;i&gt;%date%&lt;/i&gt;</target>
      </segment>
    </unit>
    <unit id="ItQbhLs" name="orderdetail.delete">
      <notes>
        <note category="file-source" priority="1">Part-DB1\templates\Parts\edit\edit_form_styles.html.twig:18</note>
        <note category="file-source" priority="1">Part-DB1\templates\Parts\edit\edit_form_styles.html.twig:58</note>
        <note category="file-source" priority="1">Part-DB1\templates\Parts\edit\edit_form_styles.html.twig:78</note>
        <note priority="1">Part-DB1\templates\Parts\edit\edit_form_styles.html.twig:58</note>
      </notes>
      <segment state="translated">
        <source>orderdetail.delete</source>
        <target>Löschen</target>
      </segment>
    </unit>
    <unit id="uUvRF8P" name="pricedetails.edit.min_qty">
      <notes>
        <note category="file-source" priority="1">Part-DB1\templates\Parts\edit\edit_form_styles.html.twig:39</note>
        <note priority="1">Part-DB1\templates\Parts\edit\edit_form_styles.html.twig:39</note>
      </notes>
      <segment state="translated">
        <source>pricedetails.edit.min_qty</source>
        <target>Mindestbestellmenge</target>
      </segment>
    </unit>
    <unit id="3meOpdA" name="pricedetails.edit.price">
      <notes>
        <note category="file-source" priority="1">Part-DB1\templates\Parts\edit\edit_form_styles.html.twig:40</note>
        <note priority="1">Part-DB1\templates\Parts\edit\edit_form_styles.html.twig:40</note>
      </notes>
      <segment state="translated">
        <source>pricedetails.edit.price</source>
        <target>Preis</target>
      </segment>
    </unit>
    <unit id="1gzHhnJ" name="pricedetails.edit.price_qty">
      <notes>
        <note category="file-source" priority="1">Part-DB1\templates\Parts\edit\edit_form_styles.html.twig:41</note>
        <note priority="1">Part-DB1\templates\Parts\edit\edit_form_styles.html.twig:41</note>
      </notes>
      <segment state="translated">
        <source>pricedetails.edit.price_qty</source>
        <target>für Menge</target>
      </segment>
    </unit>
    <unit id="8BF.OZR" name="pricedetail.create">
      <notes>
        <note category="file-source" priority="1">Part-DB1\templates\Parts\edit\edit_form_styles.html.twig:54</note>
        <note priority="1">Part-DB1\templates\Parts\edit\edit_form_styles.html.twig:54</note>
      </notes>
      <segment state="translated">
        <source>pricedetail.create</source>
        <target>Preis hinzufügen</target>
      </segment>
    </unit>
    <unit id="nS44Iqv" name="part.edit.title">
      <notes>
        <note category="file-source" priority="1">Part-DB1\templates\Parts\edit\edit_part_info.html.twig:4</note>
        <note priority="1">Part-DB1\templates\Parts\edit\edit_part_info.html.twig:4</note>
        <note priority="1">templates\Parts\edit_part_info.html.twig:4</note>
      </notes>
      <segment state="translated">
        <source>part.edit.title</source>
        <target>Bearbeite Bauteil %name%</target>
      </segment>
    </unit>
    <unit id="Ko2G29K" name="part.edit.card_title">
      <notes>
        <note category="file-source" priority="1">Part-DB1\templates\Parts\edit\edit_part_info.html.twig:9</note>
        <note priority="1">Part-DB1\templates\Parts\edit\edit_part_info.html.twig:9</note>
        <note priority="1">templates\Parts\edit_part_info.html.twig:9</note>
      </notes>
      <segment state="translated">
        <source>part.edit.card_title</source>
        <target>Bearbeite Bauteileinformationen von</target>
      </segment>
    </unit>
    <unit id="MvJvWIA" name="part.edit.tab.common">
      <notes>
        <note category="file-source" priority="1">Part-DB1\templates\Parts\edit\edit_part_info.html.twig:22</note>
        <note priority="1">Part-DB1\templates\Parts\edit\edit_part_info.html.twig:22</note>
      </notes>
      <segment state="translated">
        <source>part.edit.tab.common</source>
        <target>Allgemein</target>
      </segment>
    </unit>
    <unit id="RjPp2bd" name="part.edit.tab.manufacturer">
      <notes>
        <note category="file-source" priority="1">Part-DB1\templates\Parts\edit\edit_part_info.html.twig:28</note>
        <note priority="1">Part-DB1\templates\Parts\edit\edit_part_info.html.twig:28</note>
      </notes>
      <segment state="translated">
        <source>part.edit.tab.manufacturer</source>
        <target>Hersteller</target>
      </segment>
    </unit>
    <unit id="e9FzmOU" name="part.edit.tab.advanced">
      <notes>
        <note category="file-source" priority="1">Part-DB1\templates\Parts\edit\edit_part_info.html.twig:34</note>
        <note priority="1">Part-DB1\templates\Parts\edit\edit_part_info.html.twig:34</note>
      </notes>
      <segment state="translated">
        <source>part.edit.tab.advanced</source>
        <target>Erweiterte Optionen</target>
      </segment>
    </unit>
    <unit id="uc9NwcF" name="part.edit.tab.part_lots">
      <notes>
        <note category="file-source" priority="1">Part-DB1\templates\Parts\edit\edit_part_info.html.twig:40</note>
        <note priority="1">Part-DB1\templates\Parts\edit\edit_part_info.html.twig:40</note>
      </notes>
      <segment state="translated">
        <source>part.edit.tab.part_lots</source>
        <target>Lagerbestände</target>
      </segment>
    </unit>
    <unit id="9HrMrf1" name="part.edit.tab.attachments">
      <notes>
        <note category="file-source" priority="1">Part-DB1\templates\Parts\edit\edit_part_info.html.twig:46</note>
        <note priority="1">Part-DB1\templates\Parts\edit\edit_part_info.html.twig:46</note>
      </notes>
      <segment state="translated">
        <source>part.edit.tab.attachments</source>
        <target>Dateianhänge</target>
      </segment>
    </unit>
    <unit id="tkdBTwZ" name="part.edit.tab.orderdetails">
      <notes>
        <note category="file-source" priority="1">Part-DB1\templates\Parts\edit\edit_part_info.html.twig:52</note>
        <note priority="1">Part-DB1\templates\Parts\edit\edit_part_info.html.twig:52</note>
      </notes>
      <segment state="translated">
        <source>part.edit.tab.orderdetails</source>
        <target>Bestellinformationen</target>
      </segment>
    </unit>
    <unit id="fLuFk_2" name="part.edit.tab.specifications">
      <notes>
        <note category="file-source" priority="1">Part-DB1\templates\Parts\edit\edit_part_info.html.twig:58</note>
      </notes>
      <segment state="translated">
        <source>part.edit.tab.specifications</source>
        <target>Parameter</target>
      </segment>
    </unit>
    <unit id="LgSgFFj" name="part.edit.tab.comment">
      <notes>
        <note category="file-source" priority="1">Part-DB1\templates\Parts\edit\edit_part_info.html.twig:64</note>
        <note priority="1">Part-DB1\templates\Parts\edit\edit_part_info.html.twig:58</note>
      </notes>
      <segment state="translated">
        <source>part.edit.tab.comment</source>
        <target>Kommentar</target>
      </segment>
    </unit>
    <unit id="h0g53U_" name="part.new.card_title">
      <notes>
        <note category="file-source" priority="1">Part-DB1\templates\Parts\edit\new_part.html.twig:8</note>
        <note priority="1">Part-DB1\templates\Parts\edit\new_part.html.twig:8</note>
        <note priority="1">templates\Parts\new_part.html.twig:8</note>
      </notes>
      <segment state="translated">
        <source>part.new.card_title</source>
        <target>Neues Bauteil erstellen</target>
      </segment>
    </unit>
    <unit id="X.m4tR7" name="part_lot.delete">
      <notes>
        <note category="file-source" priority="1">Part-DB1\templates\Parts\edit\_lots.html.twig:5</note>
        <note priority="1">Part-DB1\templates\Parts\edit\_lots.html.twig:5</note>
      </notes>
      <segment state="translated">
        <source>part_lot.delete</source>
        <target>Löschen</target>
      </segment>
    </unit>
    <unit id="Ey2BEY6" name="part_lot.create">
      <notes>
        <note category="file-source" priority="1">Part-DB1\templates\Parts\edit\_lots.html.twig:28</note>
        <note priority="1">Part-DB1\templates\Parts\edit\_lots.html.twig:28</note>
      </notes>
      <segment state="translated">
        <source>part_lot.create</source>
        <target>Bestand anlegen</target>
      </segment>
    </unit>
    <unit id="D7h1rMv" name="orderdetail.create">
      <notes>
        <note category="file-source" priority="1">Part-DB1\templates\Parts\edit\_orderdetails.html.twig:13</note>
        <note priority="1">Part-DB1\templates\Parts\edit\_orderdetails.html.twig:13</note>
      </notes>
      <segment state="translated">
        <source>orderdetail.create</source>
        <target>Lieferant hinzufügen</target>
      </segment>
    </unit>
    <unit id="uKZiiFJ" name="pricedetails.edit.delete.confirm">
      <notes>
        <note category="file-source" priority="1">Part-DB1\templates\Parts\edit\_orderdetails.html.twig:18</note>
        <note priority="1">Part-DB1\templates\Parts\edit\_orderdetails.html.twig:18</note>
      </notes>
      <segment state="translated">
        <source>pricedetails.edit.delete.confirm</source>
        <target>Möchten Sie diesen Preis wirklich löschen? Das kann nicht rückgängig gemacht werden!</target>
      </segment>
    </unit>
    <unit id="FIw9JVr" name="orderdetails.edit.delete.confirm">
      <notes>
        <note category="file-source" priority="1">Part-DB1\templates\Parts\edit\_orderdetails.html.twig:62</note>
        <note priority="1">Part-DB1\templates\Parts\edit\_orderdetails.html.twig:61</note>
      </notes>
      <segment state="translated">
        <source>orderdetails.edit.delete.confirm</source>
        <target>Möchten Sie diesen Lieferanten wirklich löschen? Dies kann nicht rückgängig gemacht werden!</target>
      </segment>
    </unit>
    <unit id="UoflU8w" name="part.info.title">
      <notes>
        <note category="file-source" priority="1">Part-DB1\templates\Parts\info\show_part_info.html.twig:4</note>
        <note category="file-source" priority="1">Part-DB1\templates\Parts\info\show_part_info.html.twig:19</note>
        <note priority="1">Part-DB1\templates\Parts\info\show_part_info.html.twig:4</note>
        <note priority="1">Part-DB1\templates\Parts\info\show_part_info.html.twig:19</note>
        <note priority="1">templates\Parts\show_part_info.html.twig:4</note>
        <note priority="1">templates\Parts\show_part_info.html.twig:9</note>
      </notes>
      <segment state="translated">
        <source>part.info.title</source>
        <target>Detailinfo für</target>
      </segment>
    </unit>
    <unit id="ZrzEsc_" name="part.part_lots.label">
      <notes>
        <note category="file-source" priority="1">Part-DB1\templates\Parts\info\show_part_info.html.twig:47</note>
        <note priority="1">Part-DB1\templates\Parts\info\show_part_info.html.twig:47</note>
      </notes>
      <segment state="translated">
        <source>part.part_lots.label</source>
        <target>Lagerbestände</target>
      </segment>
    </unit>
    <unit id="BWS7Lck" name="comment.label">
      <notes>
        <note category="file-source" priority="1">Part-DB1\templates\Parts\info\show_part_info.html.twig:56</note>
        <note category="file-source" priority="1">Part-DB1\templates\Parts\lists\_info_card.html.twig:43</note>
        <note category="file-source" priority="1">Part-DB1\templates\_navbar_search.html.twig:31</note>
        <note priority="1">Part-DB1\templates\_navbar_search.html.twig:26</note>
        <note priority="1">templates\base.html.twig:62</note>
        <note priority="1">templates\Parts\show_part_info.html.twig:74</note>
        <note priority="1">src\Form\PartType.php:86</note>
      </notes>
      <segment state="translated">
        <source>comment.label</source>
        <target>Kommentar</target>
      </segment>
    </unit>
    <unit id="Y2.Edoh" name="part.info.specifications">
      <notes>
        <note category="file-source" priority="1">Part-DB1\templates\Parts\info\show_part_info.html.twig:64</note>
      </notes>
      <segment state="translated">
        <source>part.info.specifications</source>
        <target>Parameter</target>
      </segment>
    </unit>
    <unit id="MZz0rtU" name="attachment.labelp">
      <notes>
        <note category="file-source" priority="1">Part-DB1\templates\Parts\info\show_part_info.html.twig:74</note>
        <note priority="1">Part-DB1\templates\Parts\info\show_part_info.html.twig:64</note>
        <note priority="1">templates\Parts\show_part_info.html.twig:82</note>
      </notes>
      <segment state="translated">
        <source>attachment.labelp</source>
        <target>Dateianhänge</target>
      </segment>
    </unit>
    <unit id="b5.SSzx" name="vendor.partinfo.shopping_infos">
      <notes>
        <note category="file-source" priority="1">Part-DB1\templates\Parts\info\show_part_info.html.twig:83</note>
        <note priority="1">Part-DB1\templates\Parts\info\show_part_info.html.twig:71</note>
        <note priority="1">templates\Parts\show_part_info.html.twig:88</note>
      </notes>
      <segment state="translated">
        <source>vendor.partinfo.shopping_infos</source>
        <target>Einkaufsinformationen</target>
      </segment>
    </unit>
    <unit id="1Soir6U" name="vendor.partinfo.history">
      <notes>
        <note category="file-source" priority="1">Part-DB1\templates\Parts\info\show_part_info.html.twig:91</note>
        <note priority="1">Part-DB1\templates\Parts\info\show_part_info.html.twig:78</note>
        <note priority="1">templates\Parts\show_part_info.html.twig:94</note>
      </notes>
      <segment state="translated">
        <source>vendor.partinfo.history</source>
        <target>Historie</target>
      </segment>
    </unit>
    <unit id="__OuWRw" name="tools.label">
      <notes>
        <note category="file-source" priority="1">Part-DB1\templates\Parts\info\show_part_info.html.twig:97</note>
        <note category="file-source" priority="1">Part-DB1\templates\_sidebar.html.twig:54</note>
        <note category="file-source" priority="1">Part-DB1\templates\_sidebar.html.twig:13</note>
        <note priority="1">Part-DB1\templates\Parts\info\show_part_info.html.twig:84</note>
        <note priority="1">Part-DB1\templates\_sidebar.html.twig:54</note>
        <note priority="1">Part-DB1\templates\_sidebar.html.twig:13</note>
        <note priority="1">templates\base.html.twig:176</note>
        <note priority="1">templates\base.html.twig:203</note>
        <note priority="1">templates\base.html.twig:217</note>
        <note priority="1">templates\base.html.twig:231</note>
        <note priority="1">templates\Parts\show_part_info.html.twig:100</note>
      </notes>
      <segment state="translated">
        <source>tools.label</source>
        <target>Tools</target>
      </segment>
    </unit>
    <unit id="BnHnqwK" name="extended_info.label">
      <notes>
        <note category="file-source" priority="1">Part-DB1\templates\Parts\info\show_part_info.html.twig:103</note>
        <note priority="1">Part-DB1\templates\Parts\info\show_part_info.html.twig:90</note>
      </notes>
      <segment state="translated">
        <source>extended_info.label</source>
        <target>Erweiterte Informationen</target>
      </segment>
    </unit>
    <unit id="vMya34Z" name="attachment.name">
      <notes>
        <note category="file-source" priority="1">Part-DB1\templates\Parts\info\_attachments_info.html.twig:7</note>
        <note priority="1">Part-DB1\templates\Parts\info\_attachments_info.html.twig:7</note>
      </notes>
      <segment state="translated">
        <source>attachment.name</source>
        <target>Name</target>
      </segment>
    </unit>
    <unit id="wFzihuM" name="attachment.attachment_type">
      <notes>
        <note category="file-source" priority="1">Part-DB1\templates\Parts\info\_attachments_info.html.twig:8</note>
        <note priority="1">Part-DB1\templates\Parts\info\_attachments_info.html.twig:8</note>
      </notes>
      <segment state="translated">
        <source>attachment.attachment_type</source>
        <target>Anhangstyp</target>
      </segment>
    </unit>
    <unit id="qbywfNk" name="attachment.file_name">
      <notes>
        <note category="file-source" priority="1">Part-DB1\templates\Parts\info\_attachments_info.html.twig:9</note>
        <note priority="1">Part-DB1\templates\Parts\info\_attachments_info.html.twig:9</note>
      </notes>
      <segment state="translated">
        <source>attachment.file_name</source>
        <target>Dateiname</target>
      </segment>
    </unit>
    <unit id="MUTx89j" name="attachment.file_size">
      <notes>
        <note category="file-source" priority="1">Part-DB1\templates\Parts\info\_attachments_info.html.twig:10</note>
        <note priority="1">Part-DB1\templates\Parts\info\_attachments_info.html.twig:10</note>
      </notes>
      <segment state="translated">
        <source>attachment.file_size</source>
        <target>Dateigröße</target>
      </segment>
    </unit>
    <unit id="gWj51jS" name="attachment.preview">
      <notes>
        <note category="file-source" priority="1">Part-DB1\templates\Parts\info\_attachments_info.html.twig:54</note>
      </notes>
      <segment state="translated">
        <source>attachment.preview</source>
        <target>Vorschaubild</target>
      </segment>
    </unit>
    <unit id="GSjs0LU" name="attachment.download">
      <notes>
        <note category="file-source" priority="1">Part-DB1\templates\Parts\info\_attachments_info.html.twig:67</note>
        <note priority="1">Part-DB1\templates\Parts\info\_attachments_info.html.twig:50</note>
      </notes>
      <segment state="translated">
        <source>attachment.download</source>
        <target>Herunterladen</target>
      </segment>
    </unit>
    <unit id="5PiNnoA" name="user.creating_user">
      <notes>
        <note category="file-source" priority="1">Part-DB1\templates\Parts\info\_extended_infos.html.twig:11</note>
        <note priority="1">Part-DB1\templates\Parts\info\_extended_infos.html.twig:11</note>
        <note priority="1">new</note>
      </notes>
      <segment state="translated">
        <source>user.creating_user</source>
        <target>Nutzer der dieses Bauteil erstellte</target>
      </segment>
    </unit>
    <unit id="t2TNwOq" name="Unknown">
      <notes>
        <note category="file-source" priority="1">Part-DB1\templates\Parts\info\_extended_infos.html.twig:13</note>
        <note category="file-source" priority="1">Part-DB1\templates\Parts\info\_extended_infos.html.twig:28</note>
        <note category="file-source" priority="1">Part-DB1\templates\Parts\info\_extended_infos.html.twig:50</note>
        <note priority="1">Part-DB1\templates\Parts\info\_extended_infos.html.twig:13</note>
        <note priority="1">Part-DB1\templates\Parts\info\_extended_infos.html.twig:28</note>
        <note priority="1">Part-DB1\templates\Parts\info\_extended_infos.html.twig:50</note>
      </notes>
      <segment state="translated">
        <source>Unknown</source>
        <target>Unbekannt</target>
      </segment>
    </unit>
    <unit id="n4o6jKZ" name="accessDenied">
      <notes>
        <note category="file-source" priority="1">Part-DB1\templates\Parts\info\_extended_infos.html.twig:15</note>
        <note category="file-source" priority="1">Part-DB1\templates\Parts\info\_extended_infos.html.twig:30</note>
        <note priority="1">Part-DB1\templates\Parts\info\_extended_infos.html.twig:15</note>
        <note priority="1">Part-DB1\templates\Parts\info\_extended_infos.html.twig:30</note>
        <note priority="1">new</note>
      </notes>
      <segment state="translated">
        <source>accessDenied</source>
        <target>Zugriff verboten</target>
      </segment>
    </unit>
    <unit id="uaxA.n." name="user.last_editing_user">
      <notes>
        <note category="file-source" priority="1">Part-DB1\templates\Parts\info\_extended_infos.html.twig:26</note>
        <note priority="1">Part-DB1\templates\Parts\info\_extended_infos.html.twig:26</note>
        <note priority="1">new</note>
      </notes>
      <segment state="translated">
        <source>user.last_editing_user</source>
        <target>Nutzer der dieses Bauteil zu Letzt bearbeitete</target>
      </segment>
    </unit>
    <unit id="xQkqdM5" name="part.isFavorite">
      <notes>
        <note category="file-source" priority="1">Part-DB1\templates\Parts\info\_extended_infos.html.twig:41</note>
        <note priority="1">Part-DB1\templates\Parts\info\_extended_infos.html.twig:41</note>
      </notes>
      <segment state="translated">
        <source>part.isFavorite</source>
        <target>Favorit</target>
      </segment>
    </unit>
    <unit id="qwRgUmm" name="part.minOrderAmount">
      <notes>
        <note category="file-source" priority="1">Part-DB1\templates\Parts\info\_extended_infos.html.twig:46</note>
        <note priority="1">Part-DB1\templates\Parts\info\_extended_infos.html.twig:46</note>
      </notes>
      <segment state="translated">
        <source>part.minOrderAmount</source>
        <target>Mindestbestellmenge</target>
      </segment>
    </unit>
    <unit id="WB3sH1G" name="manufacturer.label">
      <notes>
        <note category="file-source" priority="1">Part-DB1\templates\Parts\info\_main_infos.html.twig:8</note>
        <note category="file-source" priority="1">Part-DB1\templates\_navbar_search.html.twig:46</note>
        <note category="file-source" priority="1">Part-DB1\src\Services\ElementTypeNameGenerator.php:84</note>
        <note priority="1">Part-DB1\templates\Parts\info\_main_infos.html.twig:8</note>
        <note priority="1">Part-DB1\templates\_navbar_search.html.twig:41</note>
        <note priority="1">Part-DB1\src\Services\ElementTypeNameGenerator.php:84</note>
        <note priority="1">templates\base.html.twig:70</note>
        <note priority="1">templates\Parts\show_part_info.html.twig:24</note>
        <note priority="1">src\Form\PartType.php:80</note>
      </notes>
      <segment state="translated">
        <source>manufacturer.label</source>
        <target>Hersteller</target>
      </segment>
    </unit>
    <unit id="kTRK6H_" name="name.label">
      <notes>
        <note category="file-source" priority="1">Part-DB1\templates\Parts\info\_main_infos.html.twig:24</note>
        <note category="file-source" priority="1">Part-DB1\templates\_navbar_search.html.twig:11</note>
        <note priority="1">templates\base.html.twig:54</note>
        <note priority="1">src\Form\PartType.php:62</note>
      </notes>
      <segment state="translated">
        <source>name.label</source>
        <target>Name</target>
      </segment>
    </unit>
    <unit id="xaKzTBt" name="part.back_to_info">
      <notes>
        <note category="file-source" priority="1">Part-DB1\templates\Parts\info\_main_infos.html.twig:27</note>
        <note priority="1">Part-DB1\templates\Parts\info\_main_infos.html.twig:27</note>
        <note priority="1">new</note>
      </notes>
      <segment state="translated">
        <source>part.back_to_info</source>
        <target>Zurück zum aktuellen Versionsstand</target>
      </segment>
    </unit>
    <unit id="LSnWIG7" name="description.label">
      <notes>
        <note category="file-source" priority="1">Part-DB1\templates\Parts\info\_main_infos.html.twig:32</note>
        <note category="file-source" priority="1">Part-DB1\templates\_navbar_search.html.twig:19</note>
        <note priority="1">Part-DB1\templates\Parts\info\_main_infos.html.twig:32</note>
        <note priority="1">Part-DB1\templates\_navbar_search.html.twig:18</note>
        <note priority="1">templates\base.html.twig:58</note>
        <note priority="1">templates\Parts\show_part_info.html.twig:31</note>
        <note priority="1">src\Form\PartType.php:65</note>
      </notes>
      <segment state="translated">
        <source>description.label</source>
        <target>Beschreibung</target>
      </segment>
    </unit>
    <unit id="ZY57BXc" name="category.label">
      <notes>
        <note category="file-source" priority="1">Part-DB1\templates\Parts\info\_main_infos.html.twig:34</note>
        <note category="file-source" priority="1">Part-DB1\templates\_navbar_search.html.twig:15</note>
        <note category="file-source" priority="1">Part-DB1\src\Services\ElementTypeNameGenerator.php:80</note>
        <note priority="1">Part-DB1\templates\Parts\info\_main_infos.html.twig:34</note>
        <note priority="1">Part-DB1\templates\_navbar_search.html.twig:14</note>
        <note priority="1">Part-DB1\src\Services\ElementTypeNameGenerator.php:80</note>
        <note priority="1">templates\base.html.twig:56</note>
        <note priority="1">templates\Parts\show_part_info.html.twig:32</note>
        <note priority="1">src\Form\PartType.php:74</note>
      </notes>
      <segment state="translated">
        <source>category.label</source>
        <target>Kategorie</target>
      </segment>
    </unit>
    <unit id="J.AXbaM" name="instock.label">
      <notes>
        <note category="file-source" priority="1">Part-DB1\templates\Parts\info\_main_infos.html.twig:39</note>
        <note priority="1">Part-DB1\templates\Parts\info\_main_infos.html.twig:39</note>
        <note priority="1">templates\Parts\show_part_info.html.twig:42</note>
        <note priority="1">src\Form\PartType.php:69</note>
      </notes>
      <segment state="translated">
        <source>instock.label</source>
        <target>Im Lager</target>
      </segment>
    </unit>
    <unit id="VYcxdrz" name="mininstock.label">
      <notes>
        <note category="file-source" priority="1">Part-DB1\templates\Parts\info\_main_infos.html.twig:41</note>
        <note priority="1">Part-DB1\templates\Parts\info\_main_infos.html.twig:41</note>
        <note priority="1">templates\Parts\show_part_info.html.twig:44</note>
        <note priority="1">src\Form\PartType.php:72</note>
      </notes>
      <segment state="translated">
        <source>mininstock.label</source>
        <target>Mindestbestand</target>
      </segment>
    </unit>
    <unit id="griVyRf" name="footprint.label">
      <notes>
        <note category="file-source" priority="1">Part-DB1\templates\Parts\info\_main_infos.html.twig:45</note>
        <note category="file-source" priority="1">Part-DB1\templates\_navbar_search.html.twig:52</note>
        <note category="file-source" priority="1">Part-DB1\src\Services\ElementTypeNameGenerator.php:83</note>
        <note priority="1">Part-DB1\templates\Parts\info\_main_infos.html.twig:45</note>
        <note priority="1">Part-DB1\templates\_navbar_search.html.twig:47</note>
        <note priority="1">Part-DB1\src\Services\ElementTypeNameGenerator.php:83</note>
        <note priority="1">templates\base.html.twig:73</note>
        <note priority="1">templates\Parts\show_part_info.html.twig:47</note>
      </notes>
      <segment state="translated">
        <source>footprint.label</source>
        <target>Footprint</target>
      </segment>
    </unit>
    <unit id="LL2dt8U" name="part.avg_price.label">
      <notes>
        <note category="file-source" priority="1">Part-DB1\templates\Parts\info\_main_infos.html.twig:56</note>
        <note category="file-source" priority="1">Part-DB1\templates\Parts\info\_main_infos.html.twig:59</note>
        <note priority="1">Part-DB1\templates\Parts\info\_main_infos.html.twig:57</note>
        <note priority="1">Part-DB1\templates\Parts\info\_main_infos.html.twig:60</note>
        <note priority="1">templates\Parts\show_part_info.html.twig:51</note>
      </notes>
      <segment state="translated">
        <source>part.avg_price.label</source>
        <target>Durchschnittspreis</target>
      </segment>
    </unit>
    <unit id="3tdTZVD" name="part.supplier.name">
      <notes>
        <note category="file-source" priority="1">Part-DB1\templates\Parts\info\_order_infos.html.twig:5</note>
        <note priority="1">Part-DB1\templates\Parts\info\_order_infos.html.twig:5</note>
      </notes>
      <segment state="translated">
        <source>part.supplier.name</source>
        <target>Name</target>
      </segment>
    </unit>
    <unit id="RiciNp5" name="part.supplier.partnr">
      <notes>
        <note category="file-source" priority="1">Part-DB1\templates\Parts\info\_order_infos.html.twig:6</note>
        <note priority="1">Part-DB1\templates\Parts\info\_order_infos.html.twig:6</note>
      </notes>
      <segment state="translated">
        <source>part.supplier.partnr</source>
        <target>Bestellnr.</target>
      </segment>
    </unit>
    <unit id="_SpdO.3" name="part.order.minamount">
      <notes>
        <note category="file-source" priority="1">Part-DB1\templates\Parts\info\_order_infos.html.twig:28</note>
        <note priority="1">Part-DB1\templates\Parts\info\_order_infos.html.twig:28</note>
      </notes>
      <segment state="translated">
        <source>part.order.minamount</source>
        <target>Mindestanzahl</target>
      </segment>
    </unit>
    <unit id="4RsODVR" name="part.order.price">
      <notes>
        <note category="file-source" priority="1">Part-DB1\templates\Parts\info\_order_infos.html.twig:29</note>
        <note priority="1">Part-DB1\templates\Parts\info\_order_infos.html.twig:29</note>
      </notes>
      <segment state="translated">
        <source>part.order.price</source>
        <target>Preis</target>
      </segment>
    </unit>
    <unit id="Lr0c8K3" name="part.order.single_price">
      <notes>
        <note category="file-source" priority="1">Part-DB1\templates\Parts\info\_order_infos.html.twig:31</note>
        <note priority="1">Part-DB1\templates\Parts\info\_order_infos.html.twig:31</note>
      </notes>
      <segment state="translated">
        <source>part.order.single_price</source>
        <target>Stückpreis</target>
      </segment>
    </unit>
    <unit id="EKnfKFl" name="edit.caption_short">
      <notes>
        <note category="file-source" priority="1">Part-DB1\templates\Parts\info\_order_infos.html.twig:71</note>
        <note priority="1">Part-DB1\templates\Parts\info\_order_infos.html.twig:71</note>
      </notes>
      <segment state="translated">
        <source>edit.caption_short</source>
        <target>Bearbeiten</target>
      </segment>
    </unit>
    <unit id="qNZM46r" name="delete.caption">
      <notes>
        <note category="file-source" priority="1">Part-DB1\templates\Parts\info\_order_infos.html.twig:72</note>
        <note priority="1">Part-DB1\templates\Parts\info\_order_infos.html.twig:72</note>
      </notes>
      <segment state="translated">
        <source>delete.caption</source>
        <target>Löschen</target>
      </segment>
    </unit>
    <unit id="aUihK3c" name="part_lots.description">
      <notes>
        <note category="file-source" priority="1">Part-DB1\templates\Parts\info\_part_lots.html.twig:7</note>
        <note priority="1">Part-DB1\templates\Parts\info\_part_lots.html.twig:6</note>
      </notes>
      <segment state="translated">
        <source>part_lots.description</source>
        <target>Beschreibung</target>
      </segment>
    </unit>
    <unit id="SOcXkyd" name="part_lots.storage_location">
      <notes>
        <note category="file-source" priority="1">Part-DB1\templates\Parts\info\_part_lots.html.twig:8</note>
        <note priority="1">Part-DB1\templates\Parts\info\_part_lots.html.twig:7</note>
      </notes>
      <segment state="translated">
        <source>part_lots.storage_location</source>
        <target>Lagerort</target>
      </segment>
    </unit>
    <unit id="jVYrm0U" name="part_lots.amount">
      <notes>
        <note category="file-source" priority="1">Part-DB1\templates\Parts\info\_part_lots.html.twig:9</note>
        <note priority="1">Part-DB1\templates\Parts\info\_part_lots.html.twig:8</note>
      </notes>
      <segment state="translated">
        <source>part_lots.amount</source>
        <target>Menge</target>
      </segment>
    </unit>
    <unit id="upshmqD" name="part_lots.location_unknown">
      <notes>
        <note category="file-source" priority="1">Part-DB1\templates\Parts\info\_part_lots.html.twig:24</note>
        <note priority="1">Part-DB1\templates\Parts\info\_part_lots.html.twig:22</note>
      </notes>
      <segment state="translated">
        <source>part_lots.location_unknown</source>
        <target>Lagerort unbekannt</target>
      </segment>
    </unit>
    <unit id="BTUni9r" name="part_lots.instock_unknown">
      <notes>
        <note category="file-source" priority="1">Part-DB1\templates\Parts\info\_part_lots.html.twig:31</note>
        <note priority="1">Part-DB1\templates\Parts\info\_part_lots.html.twig:29</note>
      </notes>
      <segment state="translated">
        <source>part_lots.instock_unknown</source>
        <target>Menge unbekannt</target>
      </segment>
    </unit>
    <unit id="NFa2bFQ" name="part_lots.expiration_date">
      <notes>
        <note category="file-source" priority="1">Part-DB1\templates\Parts\info\_part_lots.html.twig:40</note>
        <note priority="1">Part-DB1\templates\Parts\info\_part_lots.html.twig:38</note>
      </notes>
      <segment state="translated">
        <source>part_lots.expiration_date</source>
        <target>Ablaufdatum</target>
      </segment>
    </unit>
    <unit id="axp.g13" name="part_lots.is_expired">
      <notes>
        <note category="file-source" priority="1">Part-DB1\templates\Parts\info\_part_lots.html.twig:48</note>
        <note priority="1">Part-DB1\templates\Parts\info\_part_lots.html.twig:46</note>
      </notes>
      <segment state="translated">
        <source>part_lots.is_expired</source>
        <target>Abgelaufen</target>
      </segment>
    </unit>
    <unit id="EWX1Sti" name="part_lots.need_refill">
      <notes>
        <note category="file-source" priority="1">Part-DB1\templates\Parts\info\_part_lots.html.twig:55</note>
        <note priority="1">Part-DB1\templates\Parts\info\_part_lots.html.twig:53</note>
      </notes>
      <segment state="translated">
        <source>part_lots.need_refill</source>
        <target>Muss aufgefüllt werden</target>
      </segment>
    </unit>
    <unit id="E4S6Pvg" name="part.info.prev_picture">
      <notes>
        <note category="file-source" priority="1">Part-DB1\templates\Parts\info\_picture.html.twig:15</note>
        <note priority="1">Part-DB1\templates\Parts\info\_picture.html.twig:15</note>
      </notes>
      <segment state="translated">
        <source>part.info.prev_picture</source>
        <target>Vorheriges Bild</target>
      </segment>
    </unit>
    <unit id="2PpQKL9" name="part.info.next_picture">
      <notes>
        <note category="file-source" priority="1">Part-DB1\templates\Parts\info\_picture.html.twig:19</note>
        <note priority="1">Part-DB1\templates\Parts\info\_picture.html.twig:19</note>
      </notes>
      <segment state="translated">
        <source>part.info.next_picture</source>
        <target>Nächstes Bild</target>
      </segment>
    </unit>
    <unit id="8zIQiUL" name="part.mass.tooltip">
      <notes>
        <note category="file-source" priority="1">Part-DB1\templates\Parts\info\_sidebar.html.twig:21</note>
        <note priority="1">Part-DB1\templates\Parts\info\_sidebar.html.twig:21</note>
      </notes>
      <segment state="translated">
        <source>part.mass.tooltip</source>
        <target>Gewicht</target>
      </segment>
    </unit>
    <unit id="9o2FQD1" name="part.needs_review.badge">
      <notes>
        <note category="file-source" priority="1">Part-DB1\templates\Parts\info\_sidebar.html.twig:30</note>
        <note priority="1">Part-DB1\templates\Parts\info\_sidebar.html.twig:30</note>
      </notes>
      <segment state="translated">
        <source>part.needs_review.badge</source>
        <target>Review benötigt</target>
      </segment>
    </unit>
    <unit id="dF6ZXKR" name="part.favorite.badge">
      <notes>
        <note category="file-source" priority="1">Part-DB1\templates\Parts\info\_sidebar.html.twig:39</note>
        <note priority="1">Part-DB1\templates\Parts\info\_sidebar.html.twig:39</note>
      </notes>
      <segment state="translated">
        <source>part.favorite.badge</source>
        <target>Favorit</target>
      </segment>
    </unit>
    <unit id="EgLR013" name="part.obsolete.badge">
      <notes>
        <note category="file-source" priority="1">Part-DB1\templates\Parts\info\_sidebar.html.twig:47</note>
        <note priority="1">Part-DB1\templates\Parts\info\_sidebar.html.twig:47</note>
      </notes>
      <segment state="translated">
        <source>part.obsolete.badge</source>
        <target>Nicht mehr lieferbar</target>
      </segment>
    </unit>
    <unit id="PYWb1Wy" name="parameters.extracted_from_description">
      <notes>
        <note category="file-source" priority="1">Part-DB1\templates\Parts\info\_specifications.html.twig:10</note>
      </notes>
      <segment state="translated">
        <source>parameters.extracted_from_description</source>
        <target>Automatisch aus Beschreibung extrahiert</target>
      </segment>
    </unit>
    <unit id="xuDIeTd" name="parameters.auto_extracted_from_comment">
      <notes>
        <note category="file-source" priority="1">Part-DB1\templates\Parts\info\_specifications.html.twig:15</note>
      </notes>
      <segment state="translated">
        <source>parameters.auto_extracted_from_comment</source>
        <target>Automatisch aus Kommentar extrahiert</target>
      </segment>
    </unit>
    <unit id="cTsojYo" name="part.edit.btn">
      <notes>
        <note category="file-source" priority="1">Part-DB1\templates\Parts\info\_tools.html.twig:6</note>
        <note priority="1">Part-DB1\templates\Parts\info\_tools.html.twig:4</note>
        <note priority="1">templates\Parts\show_part_info.html.twig:125</note>
      </notes>
      <segment state="translated">
        <source>part.edit.btn</source>
        <target>Bauteil bearbeiten</target>
      </segment>
    </unit>
    <unit id="XGGYjnA" name="part.clone.btn">
      <notes>
        <note category="file-source" priority="1">Part-DB1\templates\Parts\info\_tools.html.twig:16</note>
        <note priority="1">Part-DB1\templates\Parts\info\_tools.html.twig:14</note>
        <note priority="1">templates\Parts\show_part_info.html.twig:135</note>
      </notes>
      <segment state="translated">
        <source>part.clone.btn</source>
        <target>Bauteil kopieren</target>
      </segment>
    </unit>
    <unit id="WzQH7wQ" name="part.create.btn">
      <notes>
        <note category="file-source" priority="1">Part-DB1\templates\Parts\info\_tools.html.twig:24</note>
        <note category="file-source" priority="1">Part-DB1\templates\Parts\lists\_action_bar.html.twig:4</note>
        <note priority="1">templates\Parts\show_part_info.html.twig:143</note>
      </notes>
      <segment state="translated">
        <source>part.create.btn</source>
        <target>Neues Bauteil anlegen</target>
      </segment>
    </unit>
    <unit id="GayDkXI" name="part.delete.confirm_title">
      <notes>
        <note category="file-source" priority="1">Part-DB1\templates\Parts\info\_tools.html.twig:31</note>
        <note priority="1">Part-DB1\templates\Parts\info\_tools.html.twig:29</note>
      </notes>
      <segment state="translated">
        <source>part.delete.confirm_title</source>
        <target>Möchten Sie dieses Bauteil wirklich löschen?</target>
      </segment>
    </unit>
    <unit id="v4cgmfN" name="part.delete.message">
      <notes>
        <note category="file-source" priority="1">Part-DB1\templates\Parts\info\_tools.html.twig:32</note>
        <note priority="1">Part-DB1\templates\Parts\info\_tools.html.twig:30</note>
      </notes>
      <segment state="translated">
        <source>part.delete.message</source>
        <target>Das Bauteil und alle zugehörigen Informationen (Bestände, Dateianhänge, etc.) werden gelöscht. Dies kann nicht rückgängig gemacht werden.</target>
      </segment>
    </unit>
    <unit id="CJHxw_e" name="part.delete">
      <notes>
        <note category="file-source" priority="1">Part-DB1\templates\Parts\info\_tools.html.twig:39</note>
        <note priority="1">Part-DB1\templates\Parts\info\_tools.html.twig:37</note>
      </notes>
      <segment state="translated">
        <source>part.delete</source>
        <target>Bauteil löschen</target>
      </segment>
    </unit>
    <unit id="7BufWRt" name="parts_list.all.title">
      <notes>
        <note category="file-source" priority="1">Part-DB1\templates\Parts\lists\all_list.html.twig:4</note>
        <note priority="1">Part-DB1\templates\Parts\lists\all_list.html.twig:4</note>
      </notes>
      <segment state="translated">
        <source>parts_list.all.title</source>
        <target>Alle Bauteile</target>
      </segment>
    </unit>
    <unit id="TOD4O3j" name="parts_list.category.title">
      <notes>
        <note category="file-source" priority="1">Part-DB1\templates\Parts\lists\category_list.html.twig:4</note>
        <note priority="1">Part-DB1\templates\Parts\lists\category_list.html.twig:4</note>
      </notes>
      <segment state="translated">
        <source>parts_list.category.title</source>
        <target>Bauteile mit Kategorie</target>
      </segment>
    </unit>
    <unit id="yCsUZQZ" name="parts_list.footprint.title">
      <notes>
        <note category="file-source" priority="1">Part-DB1\templates\Parts\lists\footprint_list.html.twig:4</note>
        <note priority="1">Part-DB1\templates\Parts\lists\footprint_list.html.twig:4</note>
      </notes>
      <segment state="translated">
        <source>parts_list.footprint.title</source>
        <target>Bauteile mit Footprint</target>
      </segment>
    </unit>
    <unit id="j4vXh3o" name="parts_list.manufacturer.title">
      <notes>
        <note category="file-source" priority="1">Part-DB1\templates\Parts\lists\manufacturer_list.html.twig:4</note>
        <note priority="1">Part-DB1\templates\Parts\lists\manufacturer_list.html.twig:4</note>
      </notes>
      <segment state="translated">
        <source>parts_list.manufacturer.title</source>
        <target>Bauteile mit Hersteller</target>
      </segment>
    </unit>
    <unit id="6uogzri" name="parts_list.search.title">
      <notes>
        <note category="file-source" priority="1">Part-DB1\templates\Parts\lists\search_list.html.twig:4</note>
        <note priority="1">Part-DB1\templates\Parts\lists\search_list.html.twig:4</note>
      </notes>
      <segment state="translated">
        <source>parts_list.search.title</source>
        <target>Bauteilesuche</target>
      </segment>
    </unit>
    <unit id="gwE_D3w" name="parts_list.storelocation.title">
      <notes>
        <note category="file-source" priority="1">Part-DB1\templates\Parts\lists\store_location_list.html.twig:4</note>
        <note priority="1">Part-DB1\templates\Parts\lists\store_location_list.html.twig:4</note>
      </notes>
      <segment state="translated">
        <source>parts_list.storelocation.title</source>
        <target>Bauteile mit Lagerort</target>
      </segment>
    </unit>
    <unit id="K3Nj1UQ" name="parts_list.supplier.title">
      <notes>
        <note category="file-source" priority="1">Part-DB1\templates\Parts\lists\supplier_list.html.twig:4</note>
        <note priority="1">Part-DB1\templates\Parts\lists\supplier_list.html.twig:4</note>
      </notes>
      <segment state="translated">
        <source>parts_list.supplier.title</source>
        <target>Bauteile mit Lieferant</target>
      </segment>
    </unit>
    <unit id="DBlWwba" name="parts_list.tags.title">
      <notes>
        <note category="file-source" priority="1">Part-DB1\templates\Parts\lists\tags_list.html.twig:4</note>
        <note priority="1">Part-DB1\templates\Parts\lists\tags_list.html.twig:4</note>
      </notes>
      <segment state="translated">
        <source>parts_list.tags.title</source>
        <target>Bauteile mit Tag</target>
      </segment>
    </unit>
    <unit id="5tFcxpX" name="entity.info.common.tab">
      <notes>
        <note category="file-source" priority="1">Part-DB1\templates\Parts\lists\_info_card.html.twig:22</note>
        <note priority="1">Part-DB1\templates\Parts\lists\_info_card.html.twig:17</note>
      </notes>
      <segment state="translated">
        <source>entity.info.common.tab</source>
        <target>Allgemein</target>
      </segment>
    </unit>
    <unit id="F0da8x0" name="entity.info.statistics.tab">
      <notes>
        <note category="file-source" priority="1">Part-DB1\templates\Parts\lists\_info_card.html.twig:26</note>
        <note priority="1">Part-DB1\templates\Parts\lists\_info_card.html.twig:20</note>
      </notes>
      <segment state="translated">
        <source>entity.info.statistics.tab</source>
        <target>Statistik</target>
      </segment>
    </unit>
    <unit id="Msykg.Z" name="entity.info.attachments.tab">
      <notes>
        <note category="file-source" priority="1">Part-DB1\templates\Parts\lists\_info_card.html.twig:31</note>
      </notes>
      <segment state="translated">
        <source>entity.info.attachments.tab</source>
        <target>Dateianhänge</target>
      </segment>
    </unit>
    <unit id="8VfTCPf" name="entity.info.parameters.tab">
      <notes>
        <note category="file-source" priority="1">Part-DB1\templates\Parts\lists\_info_card.html.twig:37</note>
      </notes>
      <segment state="translated">
        <source>entity.info.parameters.tab</source>
        <target>Parameter</target>
      </segment>
    </unit>
    <unit id="a0Bt1My" name="entity.info.name">
      <notes>
        <note category="file-source" priority="1">Part-DB1\templates\Parts\lists\_info_card.html.twig:54</note>
        <note priority="1">Part-DB1\templates\Parts\lists\_info_card.html.twig:30</note>
      </notes>
      <segment state="translated">
        <source>entity.info.name</source>
        <target>Name</target>
      </segment>
    </unit>
    <unit id="pqMTPTv" name="entity.info.parent">
      <notes>
        <note category="file-source" priority="1">Part-DB1\templates\Parts\lists\_info_card.html.twig:58</note>
        <note category="file-source" priority="1">Part-DB1\templates\Parts\lists\_info_card.html.twig:96</note>
        <note priority="1">Part-DB1\templates\Parts\lists\_info_card.html.twig:34</note>
        <note priority="1">Part-DB1\templates\Parts\lists\_info_card.html.twig:67</note>
      </notes>
      <segment state="translated">
        <source>entity.info.parent</source>
        <target>Übergeordnetes Element</target>
      </segment>
    </unit>
    <unit id="nDEGgY0" name="entity.edit.btn">
      <notes>
        <note category="file-source" priority="1">Part-DB1\templates\Parts\lists\_info_card.html.twig:70</note>
        <note priority="1">Part-DB1\templates\Parts\lists\_info_card.html.twig:46</note>
      </notes>
      <segment state="translated">
        <source>entity.edit.btn</source>
        <target>Bearbeiten</target>
      </segment>
    </unit>
    <unit id="Rsrawma" name="entity.info.children_count">
      <notes>
        <note category="file-source" priority="1">Part-DB1\templates\Parts\lists\_info_card.html.twig:92</note>
        <note priority="1">Part-DB1\templates\Parts\lists\_info_card.html.twig:63</note>
      </notes>
      <segment state="translated">
        <source>entity.info.children_count</source>
        <target>Anzahl an Unterelementen</target>
      </segment>
    </unit>
    <unit id="3WtQFdr" name="tfa.check.title">
      <notes>
        <note category="file-source" priority="1">Part-DB1\templates\security\2fa_base_form.html.twig:3</note>
        <note category="file-source" priority="1">Part-DB1\templates\security\2fa_base_form.html.twig:5</note>
        <note priority="1">Part-DB1\templates\security\2fa_base_form.html.twig:3</note>
        <note priority="1">Part-DB1\templates\security\2fa_base_form.html.twig:5</note>
      </notes>
      <segment state="translated">
        <source>tfa.check.title</source>
        <target>Zwei-Faktor-Authentifizierung benötigt</target>
      </segment>
    </unit>
    <unit id="FPvJfPr" name="tfa.code.trusted_pc">
      <notes>
        <note category="file-source" priority="1">Part-DB1\templates\security\2fa_base_form.html.twig:39</note>
        <note priority="1">Part-DB1\templates\security\2fa_base_form.html.twig:39</note>
      </notes>
      <segment state="translated">
        <source>tfa.code.trusted_pc</source>
        <target>Dies ist ein vertrauenswürdiger Computer (wenn dies aktiviert ist, werden auf diesem Computer keine weiteren Zwei-Faktor-Abfragen durchgeführt)</target>
      </segment>
    </unit>
    <unit id="XtrGxkd" name="login.btn">
      <notes>
        <note category="file-source" priority="1">Part-DB1\templates\security\2fa_base_form.html.twig:52</note>
        <note category="file-source" priority="1">Part-DB1\templates\security\login.html.twig:58</note>
        <note priority="1">Part-DB1\templates\security\2fa_base_form.html.twig:52</note>
        <note priority="1">Part-DB1\templates\security\login.html.twig:58</note>
      </notes>
      <segment state="translated">
        <source>login.btn</source>
        <target>Login</target>
      </segment>
    </unit>
    <unit id="okzpfQC" name="user.logout">
      <notes>
        <note category="file-source" priority="1">Part-DB1\templates\security\2fa_base_form.html.twig:53</note>
        <note category="file-source" priority="1">Part-DB1\templates\security\U2F\u2f_login.html.twig:13</note>
        <note category="file-source" priority="1">Part-DB1\templates\_navbar.html.twig:42</note>
        <note priority="1">Part-DB1\templates\security\2fa_base_form.html.twig:53</note>
        <note priority="1">Part-DB1\templates\security\U2F\u2f_login.html.twig:13</note>
        <note priority="1">Part-DB1\templates\_navbar.html.twig:40</note>
      </notes>
      <segment state="translated">
        <source>user.logout</source>
        <target>Ausloggen</target>
      </segment>
    </unit>
    <unit id="INlwXoR" name="tfa.check.code.label">
      <notes>
        <note category="file-source" priority="1">Part-DB1\templates\security\2fa_form.html.twig:6</note>
        <note priority="1">Part-DB1\templates\security\2fa_form.html.twig:6</note>
      </notes>
      <segment state="translated">
        <source>tfa.check.code.label</source>
        <target>Authenticator App Code</target>
      </segment>
    </unit>
    <unit id="TUbr0_A" name="tfa.check.code.help">
      <notes>
        <note category="file-source" priority="1">Part-DB1\templates\security\2fa_form.html.twig:10</note>
        <note priority="1">Part-DB1\templates\security\2fa_form.html.twig:10</note>
      </notes>
      <segment state="translated">
        <source>tfa.check.code.help</source>
        <target>Geben Sie hier den 6-stelligen Code aus ihrer Authenticator App ein oder einen ihrer Backupcodes, wenn der Authenticator nicht verfügbar ist.</target>
      </segment>
    </unit>
    <unit id="Kd99AFq" name="login.title">
      <notes>
        <note category="file-source" priority="1">Part-DB1\templates\security\login.html.twig:3</note>
        <note priority="1">Part-DB1\templates\security\login.html.twig:3</note>
        <note priority="1">templates\security\login.html.twig:3</note>
      </notes>
      <segment state="translated">
        <source>login.title</source>
        <target>Login</target>
      </segment>
    </unit>
    <unit id="nDK0G.T" name="login.card_title">
      <notes>
        <note category="file-source" priority="1">Part-DB1\templates\security\login.html.twig:7</note>
        <note priority="1">Part-DB1\templates\security\login.html.twig:7</note>
        <note priority="1">templates\security\login.html.twig:7</note>
      </notes>
      <segment state="translated">
        <source>login.card_title</source>
        <target>Login</target>
      </segment>
    </unit>
    <unit id="6Ks0rFM" name="login.username.label">
      <notes>
        <note category="file-source" priority="1">Part-DB1\templates\security\login.html.twig:31</note>
        <note priority="1">Part-DB1\templates\security\login.html.twig:31</note>
        <note priority="1">templates\security\login.html.twig:31</note>
      </notes>
      <segment state="translated">
        <source>login.username.label</source>
        <target>Benutzername</target>
      </segment>
    </unit>
    <unit id="JUuJUUV" name="login.username.placeholder">
      <notes>
        <note category="file-source" priority="1">Part-DB1\templates\security\login.html.twig:34</note>
        <note priority="1">Part-DB1\templates\security\login.html.twig:34</note>
        <note priority="1">templates\security\login.html.twig:34</note>
      </notes>
      <segment state="translated">
        <source>login.username.placeholder</source>
        <target>Benutzername</target>
      </segment>
    </unit>
    <unit id="HJtrGOc" name="login.password.label">
      <notes>
        <note category="file-source" priority="1">Part-DB1\templates\security\login.html.twig:38</note>
        <note priority="1">Part-DB1\templates\security\login.html.twig:38</note>
        <note priority="1">templates\security\login.html.twig:38</note>
      </notes>
      <segment state="translated">
        <source>login.password.label</source>
        <target>Passwort</target>
      </segment>
    </unit>
    <unit id="8SD.6EK" name="login.password.placeholder">
      <notes>
        <note category="file-source" priority="1">Part-DB1\templates\security\login.html.twig:40</note>
        <note priority="1">Part-DB1\templates\security\login.html.twig:40</note>
        <note priority="1">templates\security\login.html.twig:40</note>
      </notes>
      <segment state="translated">
        <source>login.password.placeholder</source>
        <target>Passwort</target>
      </segment>
    </unit>
    <unit id="BSn76q_" name="login.rememberme">
      <notes>
        <note category="file-source" priority="1">Part-DB1\templates\security\login.html.twig:50</note>
        <note priority="1">Part-DB1\templates\security\login.html.twig:50</note>
        <note priority="1">templates\security\login.html.twig:50</note>
      </notes>
      <segment state="translated">
        <source>login.rememberme</source>
        <target>Eingeloggt bleiben (nicht empfohlen auf geteilten Computern)</target>
      </segment>
    </unit>
    <unit id="GO.ZhTX" name="pw_reset.password_forget">
      <notes>
        <note category="file-source" priority="1">Part-DB1\templates\security\login.html.twig:64</note>
        <note priority="1">Part-DB1\templates\security\login.html.twig:64</note>
      </notes>
      <segment state="translated">
        <source>pw_reset.password_forget</source>
        <target>Nutzername/Passwort vergessen?</target>
      </segment>
    </unit>
    <unit id="hbW2JJr" name="pw_reset.new_pw.header.title">
      <notes>
        <note category="file-source" priority="1">Part-DB1\templates\security\pw_reset_new_pw.html.twig:5</note>
        <note priority="1">Part-DB1\templates\security\pw_reset_new_pw.html.twig:5</note>
      </notes>
      <segment state="translated">
        <source>pw_reset.new_pw.header.title</source>
        <target>Neues Passwort setzen</target>
      </segment>
    </unit>
    <unit id="3Tgn6io" name="pw_reset.request.header.title">
      <notes>
        <note category="file-source" priority="1">Part-DB1\templates\security\pw_reset_request.html.twig:5</note>
        <note priority="1">Part-DB1\templates\security\pw_reset_request.html.twig:5</note>
      </notes>
      <segment state="translated">
        <source>pw_reset.request.header.title</source>
        <target>Neues Passwort anfordern</target>
      </segment>
    </unit>
    <unit id="J1aHED." name="tfa_u2f.http_warning">
      <notes>
        <note category="file-source" priority="1">Part-DB1\templates\security\U2F\u2f_login.html.twig:7</note>
        <note category="file-source" priority="1">Part-DB1\templates\security\U2F\u2f_register.html.twig:10</note>
        <note priority="1">Part-DB1\templates\security\U2F\u2f_login.html.twig:7</note>
        <note priority="1">Part-DB1\templates\security\U2F\u2f_register.html.twig:10</note>
      </notes>
      <segment state="translated">
        <source>tfa_u2f.http_warning</source>
        <target>Sie greifen auf diese Seite über das unsichere HTTP-Verfahren zu, daher wird U2F sehr wahrscheinlich nicht funktionieren (Fehlermeldung Bad Request). Bitten Sie einen Adminstrator das sichere HTTPS Verfahren einzurichten, wenn Sie Sicherheitsschlüssel benutzen möchten.</target>
      </segment>
    </unit>
    <unit id="Do6QuMa" name="r_u2f_two_factor.pressbutton">
      <notes>
        <note category="file-source" priority="1">Part-DB1\templates\security\U2F\u2f_login.html.twig:10</note>
        <note category="file-source" priority="1">Part-DB1\templates\security\U2F\u2f_register.html.twig:22</note>
        <note priority="1">Part-DB1\templates\security\U2F\u2f_login.html.twig:10</note>
        <note priority="1">Part-DB1\templates\security\U2F\u2f_register.html.twig:22</note>
      </notes>
      <segment state="translated">
        <source>r_u2f_two_factor.pressbutton</source>
        <target>Bitte Sicherheitsschlüssel einstecken und Button drücken!</target>
      </segment>
    </unit>
    <unit id="T4i5SE4" name="tfa_u2f.add_key.title">
      <notes>
        <note category="file-source" priority="1">Part-DB1\templates\security\U2F\u2f_register.html.twig:3</note>
        <note priority="1">Part-DB1\templates\security\U2F\u2f_register.html.twig:3</note>
      </notes>
      <segment state="translated">
        <source>tfa_u2f.add_key.title</source>
        <target>Sicherheitsschlüssel hinzufügen</target>
      </segment>
    </unit>
    <unit id="rIJ.Flq" name="tfa_u2f.explanation">
      <notes>
        <note category="file-source" priority="1">Part-DB1\templates\security\U2F\u2f_register.html.twig:6</note>
        <note category="file-source" priority="1">Part-DB1\templates\Users\_2fa_settings.html.twig:111</note>
        <note priority="1">Part-DB1\templates\security\U2F\u2f_register.html.twig:6</note>
        <note priority="1">Part-DB1\templates\Users\_2fa_settings.html.twig:111</note>
      </notes>
      <segment state="translated">
        <source>tfa_u2f.explanation</source>
        <target>Mithilfe eines U2F/FIDO kompatiblem Sicherheitsschlüssel (z.B. YubiKey oder NitroKey) kann eine benutzerfreundliche und sichere Zwei-Faktor-Authentifizierung ermöglicht. Die Sicherheitsschlüssel können hier registriert werden, und wird eine Zwei-Faktor-Überprüfung benötigt, so muss der Schlüssel nur per USB angesteckt oder per NFC gegen das Gerät getippt werden.</target>
      </segment>
    </unit>
    <unit id="DMC2yTT" name="tfa_u2f.add_key.backup_hint">
      <notes>
        <note category="file-source" priority="1">Part-DB1\templates\security\U2F\u2f_register.html.twig:7</note>
        <note priority="1">Part-DB1\templates\security\U2F\u2f_register.html.twig:7</note>
      </notes>
      <segment state="translated">
        <source>tfa_u2f.add_key.backup_hint</source>
        <target>Um den Zugang auch bei Verlust des Schlüssels zu gewährleisten, ist es empfehlenswert einen zweiten Schlüssel als Backup zu registrieren und diesen an einem sicherem Ort zu lagern!</target>
      </segment>
    </unit>
    <unit id="ktQ_kY9" name="r_u2f_two_factor.name">
      <notes>
        <note category="file-source" priority="1">Part-DB1\templates\security\U2F\u2f_register.html.twig:16</note>
        <note priority="1">Part-DB1\templates\security\U2F\u2f_register.html.twig:16</note>
      </notes>
      <segment state="translated">
        <source>r_u2f_two_factor.name</source>
        <target>Anzeigename des Schlüssels (z.B. Backup)</target>
      </segment>
    </unit>
    <unit id="HI4_6dF" name="tfa_u2f.add_key.add_button">
      <notes>
        <note category="file-source" priority="1">Part-DB1\templates\security\U2F\u2f_register.html.twig:19</note>
        <note priority="1">Part-DB1\templates\security\U2F\u2f_register.html.twig:19</note>
      </notes>
      <segment state="translated">
        <source>tfa_u2f.add_key.add_button</source>
        <target>Schlüssel hinzufügen</target>
      </segment>
    </unit>
    <unit id="JyEfylJ" name="tfa_u2f.add_key.back_to_settings">
      <notes>
        <note category="file-source" priority="1">Part-DB1\templates\security\U2F\u2f_register.html.twig:27</note>
        <note priority="1">Part-DB1\templates\security\U2F\u2f_register.html.twig:27</note>
      </notes>
      <segment state="translated">
        <source>tfa_u2f.add_key.back_to_settings</source>
        <target>Zurück zu den Einstellungen</target>
      </segment>
    </unit>
    <unit id="yD.UA07" name="statistics.title">
      <notes>
        <note category="file-source" priority="1">Part-DB1\templates\Statistics\statistics.html.twig:5</note>
        <note category="file-source" priority="1">Part-DB1\templates\Statistics\statistics.html.twig:8</note>
        <note priority="1">Part-DB1\templates\Statistics\statistics.html.twig:5</note>
        <note priority="1">Part-DB1\templates\Statistics\statistics.html.twig:8</note>
        <note priority="1">new</note>
      </notes>
      <segment state="translated">
        <source>statistics.title</source>
        <target>Statistik</target>
      </segment>
    </unit>
    <unit id="6l0Fwd2" name="statistics.parts">
      <notes>
        <note category="file-source" priority="1">Part-DB1\templates\Statistics\statistics.html.twig:14</note>
        <note priority="1">Part-DB1\templates\Statistics\statistics.html.twig:14</note>
        <note priority="1">new</note>
      </notes>
      <segment state="translated">
        <source>statistics.parts</source>
        <target>Bauteile</target>
      </segment>
    </unit>
    <unit id="QRdK9zd" name="statistics.data_structures">
      <notes>
        <note category="file-source" priority="1">Part-DB1\templates\Statistics\statistics.html.twig:19</note>
        <note priority="1">Part-DB1\templates\Statistics\statistics.html.twig:19</note>
        <note priority="1">new</note>
      </notes>
      <segment state="translated">
        <source>statistics.data_structures</source>
        <target>Datenstrukturen</target>
      </segment>
    </unit>
    <unit id="50kyfxA" name="statistics.attachments">
      <notes>
        <note category="file-source" priority="1">Part-DB1\templates\Statistics\statistics.html.twig:24</note>
        <note priority="1">Part-DB1\templates\Statistics\statistics.html.twig:24</note>
        <note priority="1">new</note>
      </notes>
      <segment state="translated">
        <source>statistics.attachments</source>
        <target>Dateianhänge</target>
      </segment>
    </unit>
    <unit id="Op0xko9" name="statistics.property">
      <notes>
        <note category="file-source" priority="1">Part-DB1\templates\Statistics\statistics.html.twig:34</note>
        <note category="file-source" priority="1">Part-DB1\templates\Statistics\statistics.html.twig:59</note>
        <note category="file-source" priority="1">Part-DB1\templates\Statistics\statistics.html.twig:104</note>
        <note priority="1">Part-DB1\templates\Statistics\statistics.html.twig:34</note>
        <note priority="1">Part-DB1\templates\Statistics\statistics.html.twig:59</note>
        <note priority="1">Part-DB1\templates\Statistics\statistics.html.twig:104</note>
        <note priority="1">new</note>
      </notes>
      <segment state="translated">
        <source>statistics.property</source>
        <target>Eigenschaft</target>
      </segment>
    </unit>
    <unit id="zn.PnJ2" name="statistics.value">
      <notes>
        <note category="file-source" priority="1">Part-DB1\templates\Statistics\statistics.html.twig:35</note>
        <note category="file-source" priority="1">Part-DB1\templates\Statistics\statistics.html.twig:60</note>
        <note category="file-source" priority="1">Part-DB1\templates\Statistics\statistics.html.twig:105</note>
        <note priority="1">Part-DB1\templates\Statistics\statistics.html.twig:35</note>
        <note priority="1">Part-DB1\templates\Statistics\statistics.html.twig:60</note>
        <note priority="1">Part-DB1\templates\Statistics\statistics.html.twig:105</note>
        <note priority="1">new</note>
      </notes>
      <segment state="translated">
        <source>statistics.value</source>
        <target>Wert</target>
      </segment>
    </unit>
    <unit id=".lLfExB" name="statistics.distinct_parts_count">
      <notes>
        <note category="file-source" priority="1">Part-DB1\templates\Statistics\statistics.html.twig:40</note>
        <note priority="1">Part-DB1\templates\Statistics\statistics.html.twig:40</note>
        <note priority="1">new</note>
      </notes>
      <segment state="translated">
        <source>statistics.distinct_parts_count</source>
        <target>Anzahl verschiedener Bauteile</target>
      </segment>
    </unit>
    <unit id="IjDWXUD" name="statistics.parts_instock_sum">
      <notes>
        <note category="file-source" priority="1">Part-DB1\templates\Statistics\statistics.html.twig:44</note>
        <note priority="1">Part-DB1\templates\Statistics\statistics.html.twig:44</note>
        <note priority="1">new</note>
      </notes>
      <segment state="translated">
        <source>statistics.parts_instock_sum</source>
        <target>Summe aller vorhanden Bauteilebestände</target>
      </segment>
    </unit>
    <unit id="OUVlqDZ" name="statistics.parts_with_price">
      <notes>
        <note category="file-source" priority="1">Part-DB1\templates\Statistics\statistics.html.twig:48</note>
        <note priority="1">Part-DB1\templates\Statistics\statistics.html.twig:48</note>
        <note priority="1">new</note>
      </notes>
      <segment state="translated">
        <source>statistics.parts_with_price</source>
        <target>Bauteile mit Preisinformationen</target>
      </segment>
    </unit>
    <unit id="VX9aZ2j" name="statistics.categories_count">
      <notes>
        <note category="file-source" priority="1">Part-DB1\templates\Statistics\statistics.html.twig:65</note>
        <note priority="1">Part-DB1\templates\Statistics\statistics.html.twig:65</note>
        <note priority="1">new</note>
      </notes>
      <segment state="translated">
        <source>statistics.categories_count</source>
        <target>Anzahl Kategorien</target>
      </segment>
    </unit>
    <unit id="Aks9a3Q" name="statistics.footprints_count">
      <notes>
        <note category="file-source" priority="1">Part-DB1\templates\Statistics\statistics.html.twig:69</note>
        <note priority="1">Part-DB1\templates\Statistics\statistics.html.twig:69</note>
        <note priority="1">new</note>
      </notes>
      <segment state="translated">
        <source>statistics.footprints_count</source>
        <target>Anzahl Footprints</target>
      </segment>
    </unit>
    <unit id="wvwDajm" name="statistics.manufacturers_count">
      <notes>
        <note category="file-source" priority="1">Part-DB1\templates\Statistics\statistics.html.twig:73</note>
        <note priority="1">Part-DB1\templates\Statistics\statistics.html.twig:73</note>
        <note priority="1">new</note>
      </notes>
      <segment state="translated">
        <source>statistics.manufacturers_count</source>
        <target>Anzahl Hersteller</target>
      </segment>
    </unit>
    <unit id="MDdSIU0" name="statistics.storelocations_count">
      <notes>
        <note category="file-source" priority="1">Part-DB1\templates\Statistics\statistics.html.twig:77</note>
        <note priority="1">Part-DB1\templates\Statistics\statistics.html.twig:77</note>
        <note priority="1">new</note>
      </notes>
      <segment state="translated">
        <source>statistics.storelocations_count</source>
        <target>Anzahl Lagerorte</target>
      </segment>
    </unit>
    <unit id="q9tLL7." name="statistics.suppliers_count">
      <notes>
        <note category="file-source" priority="1">Part-DB1\templates\Statistics\statistics.html.twig:81</note>
        <note priority="1">Part-DB1\templates\Statistics\statistics.html.twig:81</note>
        <note priority="1">new</note>
      </notes>
      <segment state="translated">
        <source>statistics.suppliers_count</source>
        <target>Anzahl Lieferanten</target>
      </segment>
    </unit>
    <unit id="xzr9lD3" name="statistics.currencies_count">
      <notes>
        <note category="file-source" priority="1">Part-DB1\templates\Statistics\statistics.html.twig:85</note>
        <note priority="1">Part-DB1\templates\Statistics\statistics.html.twig:85</note>
        <note priority="1">new</note>
      </notes>
      <segment state="translated">
        <source>statistics.currencies_count</source>
        <target>Anzahl Währungen</target>
      </segment>
    </unit>
    <unit id="AZ_PxJJ" name="statistics.measurement_units_count">
      <notes>
        <note category="file-source" priority="1">Part-DB1\templates\Statistics\statistics.html.twig:89</note>
        <note priority="1">Part-DB1\templates\Statistics\statistics.html.twig:89</note>
        <note priority="1">new</note>
      </notes>
      <segment state="translated">
        <source>statistics.measurement_units_count</source>
        <target>Anzahl Maßeinheiten</target>
      </segment>
    </unit>
    <unit id="T0BDQn_" name="statistics.devices_count">
      <notes>
        <note category="file-source" priority="1">Part-DB1\templates\Statistics\statistics.html.twig:93</note>
        <note priority="1">Part-DB1\templates\Statistics\statistics.html.twig:93</note>
        <note priority="1">new</note>
      </notes>
      <segment state="translated">
        <source>statistics.devices_count</source>
        <target>Anzahl Baugruppen</target>
      </segment>
    </unit>
    <unit id="8HKc.Yq" name="statistics.attachment_types_count">
      <notes>
        <note category="file-source" priority="1">Part-DB1\templates\Statistics\statistics.html.twig:110</note>
        <note priority="1">Part-DB1\templates\Statistics\statistics.html.twig:110</note>
        <note priority="1">new</note>
      </notes>
      <segment state="translated">
        <source>statistics.attachment_types_count</source>
        <target>Anzahl Anhangstypen</target>
      </segment>
    </unit>
    <unit id="S1UPbY3" name="statistics.all_attachments_count">
      <notes>
        <note category="file-source" priority="1">Part-DB1\templates\Statistics\statistics.html.twig:114</note>
        <note priority="1">Part-DB1\templates\Statistics\statistics.html.twig:114</note>
        <note priority="1">new</note>
      </notes>
      <segment state="translated">
        <source>statistics.all_attachments_count</source>
        <target>Anzahl aller Dateianhänge</target>
      </segment>
    </unit>
    <unit id="X68eHt0" name="statistics.user_uploaded_attachments_count">
      <notes>
        <note category="file-source" priority="1">Part-DB1\templates\Statistics\statistics.html.twig:118</note>
        <note priority="1">Part-DB1\templates\Statistics\statistics.html.twig:118</note>
        <note priority="1">new</note>
      </notes>
      <segment state="translated">
        <source>statistics.user_uploaded_attachments_count</source>
        <target>Anzahl aller vom Nutzer hochgeladener Anhänge</target>
      </segment>
    </unit>
    <unit id="PcACWnw" name="statistics.private_attachments_count">
      <notes>
        <note category="file-source" priority="1">Part-DB1\templates\Statistics\statistics.html.twig:122</note>
        <note priority="1">Part-DB1\templates\Statistics\statistics.html.twig:122</note>
        <note priority="1">new</note>
      </notes>
      <segment state="translated">
        <source>statistics.private_attachments_count</source>
        <target>Anzahl aller privaten Anhänge</target>
      </segment>
    </unit>
    <unit id="b2F2Gpk" name="statistics.external_attachments_count">
      <notes>
        <note category="file-source" priority="1">Part-DB1\templates\Statistics\statistics.html.twig:126</note>
        <note priority="1">Part-DB1\templates\Statistics\statistics.html.twig:126</note>
        <note priority="1">new</note>
      </notes>
      <segment state="translated">
        <source>statistics.external_attachments_count</source>
        <target>Anzahl aller externen Anhänge (URL)</target>
      </segment>
    </unit>
    <unit id="xd6VhOm" name="tfa_backup.codes.title">
      <notes>
        <note category="file-source" priority="1">Part-DB1\templates\Users\backup_codes.html.twig:3</note>
        <note category="file-source" priority="1">Part-DB1\templates\Users\backup_codes.html.twig:9</note>
        <note priority="1">Part-DB1\templates\Users\backup_codes.html.twig:3</note>
        <note priority="1">Part-DB1\templates\Users\backup_codes.html.twig:9</note>
      </notes>
      <segment state="translated">
        <source>tfa_backup.codes.title</source>
        <target>Backupcodes</target>
      </segment>
    </unit>
    <unit id="DE6_hcj" name="tfa_backup.codes.explanation">
      <notes>
        <note category="file-source" priority="1">Part-DB1\templates\Users\backup_codes.html.twig:12</note>
        <note priority="1">Part-DB1\templates\Users\backup_codes.html.twig:12</note>
      </notes>
      <segment state="translated">
        <source>tfa_backup.codes.explanation</source>
        <target>Drucken Sie diese Codes aus und bewahren Sie sie an einem sicherem Ort auf!</target>
      </segment>
    </unit>
    <unit id="q3Apy0z" name="tfa_backup.codes.help">
      <notes>
        <note category="file-source" priority="1">Part-DB1\templates\Users\backup_codes.html.twig:13</note>
        <note priority="1">Part-DB1\templates\Users\backup_codes.html.twig:13</note>
      </notes>
      <segment state="translated">
        <source>tfa_backup.codes.help</source>
        <target>Wenn Sie keinen Zugriff auf ihr Gerät mit der Authenticator App mehr haben sollten (Smartphone verloren, Datenverlust, etc.) können Sie einen dieser Codes benutzen, um Zugriff auf ihren Account zu erhalten und evtl. eine neue Authenticator App einzurichten. Jeder dieser Codes lässt sich einmal einsetzen, es empfiehlt sich benutzte Codes zu streichen. Jeder mit Zugriff auf diese Codes kann potentiell auf ihren Account zugreifen, daher bewahren Sie sie an einem sicheren Ort auf.</target>
      </segment>
    </unit>
    <unit id="iPcPo4t" name="tfa_backup.username">
      <notes>
        <note category="file-source" priority="1">Part-DB1\templates\Users\backup_codes.html.twig:16</note>
        <note priority="1">Part-DB1\templates\Users\backup_codes.html.twig:16</note>
      </notes>
      <segment state="translated">
        <source>tfa_backup.username</source>
        <target>Benutzername</target>
      </segment>
    </unit>
    <unit id="g7XKOBR" name="tfa_backup.codes.page_generated_on">
      <notes>
        <note category="file-source" priority="1">Part-DB1\templates\Users\backup_codes.html.twig:29</note>
        <note priority="1">Part-DB1\templates\Users\backup_codes.html.twig:29</note>
      </notes>
      <segment state="translated">
        <source>tfa_backup.codes.page_generated_on</source>
        <target>Codes abgerufen am %date%</target>
      </segment>
    </unit>
    <unit id="3Qg6WkA" name="tfa_backup.codes.print">
      <notes>
        <note category="file-source" priority="1">Part-DB1\templates\Users\backup_codes.html.twig:32</note>
        <note priority="1">Part-DB1\templates\Users\backup_codes.html.twig:32</note>
      </notes>
      <segment state="translated">
        <source>tfa_backup.codes.print</source>
        <target>Drucken</target>
      </segment>
    </unit>
    <unit id="CJiKz6Q" name="tfa_backup.codes.copy_clipboard">
      <notes>
        <note category="file-source" priority="1">Part-DB1\templates\Users\backup_codes.html.twig:35</note>
        <note priority="1">Part-DB1\templates\Users\backup_codes.html.twig:35</note>
      </notes>
      <segment state="translated">
        <source>tfa_backup.codes.copy_clipboard</source>
        <target>In die Zwischenablage kopieren</target>
      </segment>
    </unit>
    <unit id="_M8LV3f" name="user.info.label">
      <notes>
        <note category="file-source" priority="1">Part-DB1\templates\Users\user_info.html.twig:3</note>
        <note category="file-source" priority="1">Part-DB1\templates\Users\user_info.html.twig:6</note>
        <note category="file-source" priority="1">Part-DB1\templates\_navbar.html.twig:40</note>
        <note priority="1">Part-DB1\templates\Users\user_info.html.twig:3</note>
        <note priority="1">Part-DB1\templates\Users\user_info.html.twig:6</note>
        <note priority="1">Part-DB1\templates\_navbar.html.twig:38</note>
        <note priority="1">templates\base.html.twig:99</note>
        <note priority="1">templates\Users\user_info.html.twig:3</note>
        <note priority="1">templates\Users\user_info.html.twig:6</note>
      </notes>
      <segment state="translated">
        <source>user.info.label</source>
        <target>Benutzerinformationen</target>
      </segment>
    </unit>
    <unit id="PwI64fM" name="user.firstName.label">
      <notes>
        <note category="file-source" priority="1">Part-DB1\templates\Users\user_info.html.twig:18</note>
        <note category="file-source" priority="1">Part-DB1\src\Form\UserSettingsType.php:77</note>
        <note priority="1">Part-DB1\templates\Users\user_info.html.twig:18</note>
        <note priority="1">Part-DB1\src\Form\UserSettingsType.php:77</note>
        <note priority="1">templates\Users\user_info.html.twig:18</note>
        <note priority="1">src\Form\UserSettingsType.php:32</note>
      </notes>
      <segment state="translated">
        <source>user.firstName.label</source>
        <target>Vorname</target>
      </segment>
    </unit>
    <unit id="u2ayBIA" name="user.lastName.label">
      <notes>
        <note category="file-source" priority="1">Part-DB1\templates\Users\user_info.html.twig:24</note>
        <note category="file-source" priority="1">Part-DB1\src\Form\UserSettingsType.php:82</note>
        <note priority="1">Part-DB1\templates\Users\user_info.html.twig:24</note>
        <note priority="1">Part-DB1\src\Form\UserSettingsType.php:82</note>
        <note priority="1">templates\Users\user_info.html.twig:24</note>
        <note priority="1">src\Form\UserSettingsType.php:35</note>
      </notes>
      <segment state="translated">
        <source>user.lastName.label</source>
        <target>Nachname</target>
      </segment>
    </unit>
    <unit id="cDu6Rok" name="user.email.label">
      <notes>
        <note category="file-source" priority="1">Part-DB1\templates\Users\user_info.html.twig:30</note>
        <note category="file-source" priority="1">Part-DB1\src\Form\UserSettingsType.php:92</note>
        <note priority="1">Part-DB1\templates\Users\user_info.html.twig:30</note>
        <note priority="1">Part-DB1\src\Form\UserSettingsType.php:92</note>
        <note priority="1">templates\Users\user_info.html.twig:30</note>
        <note priority="1">src\Form\UserSettingsType.php:41</note>
      </notes>
      <segment state="translated">
        <source>user.email.label</source>
        <target>Email</target>
      </segment>
    </unit>
    <unit id="8GGUFm1" name="user.department.label">
      <notes>
        <note category="file-source" priority="1">Part-DB1\templates\Users\user_info.html.twig:37</note>
        <note category="file-source" priority="1">Part-DB1\src\Form\UserSettingsType.php:87</note>
        <note priority="1">Part-DB1\templates\Users\user_info.html.twig:37</note>
        <note priority="1">Part-DB1\src\Form\UserSettingsType.php:87</note>
        <note priority="1">templates\Users\user_info.html.twig:37</note>
        <note priority="1">src\Form\UserSettingsType.php:38</note>
      </notes>
      <segment state="translated">
        <source>user.department.label</source>
        <target>Abteilung</target>
      </segment>
    </unit>
    <unit id="oX4P2rM" name="user.username.label">
      <notes>
        <note category="file-source" priority="1">Part-DB1\templates\Users\user_info.html.twig:47</note>
        <note category="file-source" priority="1">Part-DB1\src\Form\UserSettingsType.php:73</note>
        <note priority="1">Part-DB1\templates\Users\user_info.html.twig:47</note>
        <note priority="1">Part-DB1\src\Form\UserSettingsType.php:73</note>
        <note priority="1">templates\Users\user_info.html.twig:47</note>
        <note priority="1">src\Form\UserSettingsType.php:30</note>
      </notes>
      <segment state="translated">
        <source>user.username.label</source>
        <target>Benutzername</target>
      </segment>
    </unit>
    <unit id="QK5x4IY" name="group.label">
      <notes>
        <note category="file-source" priority="1">Part-DB1\templates\Users\user_info.html.twig:53</note>
        <note category="file-source" priority="1">Part-DB1\src\Services\ElementTypeNameGenerator.php:93</note>
        <note priority="1">Part-DB1\templates\Users\user_info.html.twig:53</note>
        <note priority="1">Part-DB1\src\Services\ElementTypeNameGenerator.php:93</note>
        <note priority="1">templates\Users\user_info.html.twig:53</note>
      </notes>
      <segment state="translated">
        <source>group.label</source>
        <target>Group</target>
      </segment>
    </unit>
    <unit id="A7LFSdc" name="user.permissions">
      <notes>
        <note category="file-source" priority="1">Part-DB1\templates\Users\user_info.html.twig:67</note>
        <note priority="1">Part-DB1\templates\Users\user_info.html.twig:67</note>
      </notes>
      <segment state="translated">
        <source>user.permissions</source>
        <target>Berechtigungen</target>
      </segment>
    </unit>
    <unit id="4fEJHYJ" name="user.settings.label">
      <notes>
        <note category="file-source" priority="1">Part-DB1\templates\Users\user_settings.html.twig:3</note>
        <note category="file-source" priority="1">Part-DB1\templates\Users\user_settings.html.twig:6</note>
        <note category="file-source" priority="1">Part-DB1\templates\_navbar.html.twig:39</note>
        <note priority="1">Part-DB1\templates\Users\user_settings.html.twig:3</note>
        <note priority="1">Part-DB1\templates\Users\user_settings.html.twig:6</note>
        <note priority="1">Part-DB1\templates\_navbar.html.twig:37</note>
        <note priority="1">templates\base.html.twig:98</note>
        <note priority="1">templates\Users\user_settings.html.twig:3</note>
        <note priority="1">templates\Users\user_settings.html.twig:6</note>
      </notes>
      <segment state="translated">
        <source>user.settings.label</source>
        <target>Benutzereinstellungen</target>
      </segment>
    </unit>
    <unit id="zqcVMWA" name="user_settings.data.label">
      <notes>
        <note category="file-source" priority="1">Part-DB1\templates\Users\user_settings.html.twig:18</note>
        <note priority="1">Part-DB1\templates\Users\user_settings.html.twig:18</note>
        <note priority="1">templates\Users\user_settings.html.twig:14</note>
      </notes>
      <segment state="translated">
        <source>user_settings.data.label</source>
        <target>Persönliche Daten</target>
      </segment>
    </unit>
    <unit id="Dh.DwVa" name="user_settings.configuration.label">
      <notes>
        <note category="file-source" priority="1">Part-DB1\templates\Users\user_settings.html.twig:22</note>
        <note priority="1">Part-DB1\templates\Users\user_settings.html.twig:22</note>
        <note priority="1">templates\Users\user_settings.html.twig:18</note>
      </notes>
      <segment state="translated">
        <source>user_settings.configuration.label</source>
        <target>Konfiguration</target>
      </segment>
    </unit>
    <unit id="v3ayVni" name="user.settings.change_pw">
      <notes>
        <note category="file-source" priority="1">Part-DB1\templates\Users\user_settings.html.twig:55</note>
        <note priority="1">Part-DB1\templates\Users\user_settings.html.twig:55</note>
        <note priority="1">templates\Users\user_settings.html.twig:48</note>
      </notes>
      <segment state="translated">
        <source>user.settings.change_pw</source>
        <target>Passwort ändern</target>
      </segment>
    </unit>
    <unit id="2g9WpFv" name="user.settings.2fa_settings">
      <notes>
        <note category="file-source" priority="1">Part-DB1\templates\Users\_2fa_settings.html.twig:6</note>
        <note priority="1">Part-DB1\templates\Users\_2fa_settings.html.twig:6</note>
      </notes>
      <segment state="translated">
        <source>user.settings.2fa_settings</source>
        <target>Zwei-Faktor-Authentifizierung</target>
      </segment>
    </unit>
    <unit id="4Ubnv0V" name="tfa.settings.google.tab">
      <notes>
        <note category="file-source" priority="1">Part-DB1\templates\Users\_2fa_settings.html.twig:13</note>
        <note priority="1">Part-DB1\templates\Users\_2fa_settings.html.twig:13</note>
      </notes>
      <segment state="translated">
        <source>tfa.settings.google.tab</source>
        <target>Authenticator App</target>
      </segment>
    </unit>
    <unit id="A0dMe4r" name="tfa.settings.bakup.tab">
      <notes>
        <note category="file-source" priority="1">Part-DB1\templates\Users\_2fa_settings.html.twig:17</note>
        <note priority="1">Part-DB1\templates\Users\_2fa_settings.html.twig:17</note>
      </notes>
      <segment state="translated">
        <source>tfa.settings.bakup.tab</source>
        <target>Backupcodes</target>
      </segment>
    </unit>
    <unit id="dxSnk50" name="tfa.settings.u2f.tab">
      <notes>
        <note category="file-source" priority="1">Part-DB1\templates\Users\_2fa_settings.html.twig:21</note>
        <note priority="1">Part-DB1\templates\Users\_2fa_settings.html.twig:21</note>
      </notes>
      <segment state="translated">
        <source>tfa.settings.u2f.tab</source>
        <target>Sicherheitsschlüssel (U2F)</target>
      </segment>
    </unit>
    <unit id="6nafcsi" name="tfa.settings.trustedDevices.tab">
      <notes>
        <note category="file-source" priority="1">Part-DB1\templates\Users\_2fa_settings.html.twig:25</note>
        <note priority="1">Part-DB1\templates\Users\_2fa_settings.html.twig:25</note>
      </notes>
      <segment state="translated">
        <source>tfa.settings.trustedDevices.tab</source>
        <target>Vertrauenswürdige Geräte</target>
      </segment>
    </unit>
    <unit id="AYt4Z2k" name="tfa_google.disable.confirm_title">
      <notes>
        <note category="file-source" priority="1">Part-DB1\templates\Users\_2fa_settings.html.twig:33</note>
        <note priority="1">Part-DB1\templates\Users\_2fa_settings.html.twig:33</note>
      </notes>
      <segment state="translated">
        <source>tfa_google.disable.confirm_title</source>
        <target>Möchten Sie die Authenticator App wirklich deaktivieren?</target>
      </segment>
    </unit>
    <unit id="lTwm.J0" name="tfa_google.disable.confirm_message">
      <notes>
        <note category="file-source" priority="1">Part-DB1\templates\Users\_2fa_settings.html.twig:33</note>
        <note priority="1">Part-DB1\templates\Users\_2fa_settings.html.twig:33</note>
      </notes>
      <segment state="translated">
        <source>tfa_google.disable.confirm_message</source>
        <target>Wenn Sie die Authenticator App deaktivieren, werden alle Backupcodes gelöscht, daher sie müssen sie evtl. neu ausdrucken.&lt;br&gt;
Beachten Sie außerdem, dass ihr Account ohne Zwei-Faktor-Authentifizierung nicht mehr so gut gegen Angreifer geschützt ist!</target>
      </segment>
    </unit>
    <unit id="VYOAO2c" name="tfa_google.disabled_message">
      <notes>
        <note category="file-source" priority="1">Part-DB1\templates\Users\_2fa_settings.html.twig:39</note>
        <note priority="1">Part-DB1\templates\Users\_2fa_settings.html.twig:39</note>
      </notes>
      <segment state="translated">
        <source>tfa_google.disabled_message</source>
        <target>Authenticator App deaktiviert</target>
      </segment>
    </unit>
    <unit id="cW3GnIC" name="tfa_google.step.download">
      <notes>
        <note category="file-source" priority="1">Part-DB1\templates\Users\_2fa_settings.html.twig:48</note>
        <note priority="1">Part-DB1\templates\Users\_2fa_settings.html.twig:48</note>
      </notes>
      <segment state="translated">
        <source>tfa_google.step.download</source>
        <target>Laden Sie eine Authenticator App herunter (z.B. &lt;a class="link-external" target="_blank" href="https://play.google.com/store/apps/details?id=com.google.android.apps.authenticator2"&gt;Google Authenticator&lt;/a&gt; oder &lt;a class="link-external" target="_blank" href="https://play.google.com/store/apps/details?id=org.fedorahosted.freeotp"&gt;FreeOTP Authenticator&lt;/a&gt;)</target>
      </segment>
    </unit>
    <unit id="TXv.pXw" name="tfa_google.step.scan">
      <notes>
        <note category="file-source" priority="1">Part-DB1\templates\Users\_2fa_settings.html.twig:49</note>
        <note priority="1">Part-DB1\templates\Users\_2fa_settings.html.twig:49</note>
      </notes>
      <segment state="translated">
        <source>tfa_google.step.scan</source>
        <target>Scannen Sie den nebenstehenden QR-Code mit der App oder geben Sie die Daten manuell ein</target>
      </segment>
    </unit>
    <unit id="A9Ex8CO" name="tfa_google.step.input_code">
      <notes>
        <note category="file-source" priority="1">Part-DB1\templates\Users\_2fa_settings.html.twig:50</note>
        <note priority="1">Part-DB1\templates\Users\_2fa_settings.html.twig:50</note>
      </notes>
      <segment state="translated">
        <source>tfa_google.step.input_code</source>
        <target>Geben Sie den erzeugten Code in das untere Feld ein und bestätigen Sie</target>
      </segment>
    </unit>
    <unit id="RqoGsnx" name="tfa_google.step.download_backup">
      <notes>
        <note category="file-source" priority="1">Part-DB1\templates\Users\_2fa_settings.html.twig:51</note>
        <note priority="1">Part-DB1\templates\Users\_2fa_settings.html.twig:51</note>
      </notes>
      <segment state="translated">
        <source>tfa_google.step.download_backup</source>
        <target>Drucken Sie ihre Backupcodes aus und lagern sie an einem sicherem Ort</target>
      </segment>
    </unit>
    <unit id="EygadTb" name="tfa_google.manual_setup">
      <notes>
        <note category="file-source" priority="1">Part-DB1\templates\Users\_2fa_settings.html.twig:58</note>
        <note priority="1">Part-DB1\templates\Users\_2fa_settings.html.twig:58</note>
      </notes>
      <segment state="translated">
        <source>tfa_google.manual_setup</source>
        <target>Manuelle Einrichtung</target>
      </segment>
    </unit>
    <unit id="4jE4fvm" name="tfa_google.manual_setup.type">
      <notes>
        <note category="file-source" priority="1">Part-DB1\templates\Users\_2fa_settings.html.twig:62</note>
        <note priority="1">Part-DB1\templates\Users\_2fa_settings.html.twig:62</note>
      </notes>
      <segment state="translated">
        <source>tfa_google.manual_setup.type</source>
        <target>Typ</target>
      </segment>
    </unit>
    <unit id="NqQTgh6" name="tfa_google.manual_setup.username">
      <notes>
        <note category="file-source" priority="1">Part-DB1\templates\Users\_2fa_settings.html.twig:63</note>
        <note priority="1">Part-DB1\templates\Users\_2fa_settings.html.twig:63</note>
      </notes>
      <segment state="translated">
        <source>tfa_google.manual_setup.username</source>
        <target>Benutzername</target>
      </segment>
    </unit>
    <unit id="pkupOqy" name="tfa_google.manual_setup.secret">
      <notes>
        <note category="file-source" priority="1">Part-DB1\templates\Users\_2fa_settings.html.twig:64</note>
        <note priority="1">Part-DB1\templates\Users\_2fa_settings.html.twig:64</note>
      </notes>
      <segment state="translated">
        <source>tfa_google.manual_setup.secret</source>
        <target>Secret</target>
      </segment>
    </unit>
    <unit id="zabzs3X" name="tfa_google.manual_setup.digit_count">
      <notes>
        <note category="file-source" priority="1">Part-DB1\templates\Users\_2fa_settings.html.twig:65</note>
        <note priority="1">Part-DB1\templates\Users\_2fa_settings.html.twig:65</note>
      </notes>
      <segment state="translated">
        <source>tfa_google.manual_setup.digit_count</source>
        <target>Anzahl Stellen</target>
      </segment>
    </unit>
    <unit id="FvB0dIm" name="tfa_google.enabled_message">
      <notes>
        <note category="file-source" priority="1">Part-DB1\templates\Users\_2fa_settings.html.twig:74</note>
        <note priority="1">Part-DB1\templates\Users\_2fa_settings.html.twig:74</note>
      </notes>
      <segment state="translated">
        <source>tfa_google.enabled_message</source>
        <target>Authenticator App aktiv</target>
      </segment>
    </unit>
    <unit id="atzHEe7" name="tfa_backup.disabled">
      <notes>
        <note category="file-source" priority="1">Part-DB1\templates\Users\_2fa_settings.html.twig:83</note>
        <note priority="1">Part-DB1\templates\Users\_2fa_settings.html.twig:83</note>
      </notes>
      <segment state="translated">
        <source>tfa_backup.disabled</source>
        <target>Backupcodes deaktiviert. Authenticator App einrichten, um Backupcodes zu aktivieren.</target>
      </segment>
    </unit>
    <unit id=".T4.dPM" name="tfa_backup.explanation">
      <notes>
        <note category="file-source" priority="1">Part-DB1\templates\Users\_2fa_settings.html.twig:84</note>
        <note category="file-source" priority="1">Part-DB1\templates\Users\_2fa_settings.html.twig:92</note>
        <note priority="1">Part-DB1\templates\Users\_2fa_settings.html.twig:84</note>
        <note priority="1">Part-DB1\templates\Users\_2fa_settings.html.twig:92</note>
      </notes>
      <segment state="translated">
        <source>tfa_backup.explanation</source>
        <target>Mithilfe dieser Backupcodes können Sie auf ihren Account zugreifen, selbst wenn Sie das Gerät mit der Authenticator App verlieren sollten. Drucken Sie die Codes aus und bewahren Sie sie an einem sicherem Ort auf.</target>
      </segment>
    </unit>
    <unit id="H10CC4E" name="tfa_backup.reset_codes.confirm_title">
      <notes>
        <note category="file-source" priority="1">Part-DB1\templates\Users\_2fa_settings.html.twig:88</note>
        <note priority="1">Part-DB1\templates\Users\_2fa_settings.html.twig:88</note>
      </notes>
      <segment state="translated">
        <source>tfa_backup.reset_codes.confirm_title</source>
        <target>Codes wirklich zurücksetzen?</target>
      </segment>
    </unit>
    <unit id="5Fu2DpJ" name="tfa_backup.reset_codes.confirm_message">
      <notes>
        <note category="file-source" priority="1">Part-DB1\templates\Users\_2fa_settings.html.twig:88</note>
        <note priority="1">Part-DB1\templates\Users\_2fa_settings.html.twig:88</note>
      </notes>
      <segment state="translated">
        <source>tfa_backup.reset_codes.confirm_message</source>
        <target>Dies wird alle bisherigen Codes löschen und einen Satz neuer Codes generieren. Dies lässt sich nicht rückgängig machen. Denken Sie daran die neuen Codes auszudrucken und an einem sicheren Ort zu hinterlegen!</target>
      </segment>
    </unit>
    <unit id="o5LtJ9_" name="tfa_backup.enabled">
      <notes>
        <note category="file-source" priority="1">Part-DB1\templates\Users\_2fa_settings.html.twig:91</note>
        <note priority="1">Part-DB1\templates\Users\_2fa_settings.html.twig:91</note>
      </notes>
      <segment state="translated">
        <source>tfa_backup.enabled</source>
        <target>Backupcodes aktiviert</target>
      </segment>
    </unit>
    <unit id="kqmz5H_" name="tfa_backup.show_codes">
      <notes>
        <note category="file-source" priority="1">Part-DB1\templates\Users\_2fa_settings.html.twig:99</note>
        <note priority="1">Part-DB1\templates\Users\_2fa_settings.html.twig:99</note>
      </notes>
      <segment state="translated">
        <source>tfa_backup.show_codes</source>
        <target>Backupcodes anzeigen</target>
      </segment>
    </unit>
    <unit id="7g11_KD" name="tfa_u2f.table_caption">
      <notes>
        <note category="file-source" priority="1">Part-DB1\templates\Users\_2fa_settings.html.twig:114</note>
        <note priority="1">Part-DB1\templates\Users\_2fa_settings.html.twig:114</note>
      </notes>
      <segment state="translated">
        <source>tfa_u2f.table_caption</source>
        <target>Registrierte Sicherheitsschlüssel</target>
      </segment>
    </unit>
    <unit id="UUr4y_o" name="tfa_u2f.delete_u2f.confirm_title">
      <notes>
        <note category="file-source" priority="1">Part-DB1\templates\Users\_2fa_settings.html.twig:115</note>
        <note priority="1">Part-DB1\templates\Users\_2fa_settings.html.twig:115</note>
      </notes>
      <segment state="translated">
        <source>tfa_u2f.delete_u2f.confirm_title</source>
        <target>Diesen Sicherheitsschlüssel wirklich entfernen?</target>
      </segment>
    </unit>
    <unit id="5ggwjiF" name="tfa_u2f.delete_u2f.confirm_message">
      <notes>
        <note category="file-source" priority="1">Part-DB1\templates\Users\_2fa_settings.html.twig:116</note>
        <note priority="1">Part-DB1\templates\Users\_2fa_settings.html.twig:116</note>
      </notes>
      <segment state="translated">
        <source>tfa_u2f.delete_u2f.confirm_message</source>
        <target>Wenn Sie diesen Schlüssel entfernen, dann wird kein Login mehr mit diesem möglich sein. Wenn keine Sicherheitsschlüssel verleiben, wird die Zwei-Faktor-Authentifizierung deaktiviert.</target>
      </segment>
    </unit>
    <unit id="QS7fv4V" name="tfa_u2f.keys.name">
      <notes>
        <note category="file-source" priority="1">Part-DB1\templates\Users\_2fa_settings.html.twig:123</note>
        <note priority="1">Part-DB1\templates\Users\_2fa_settings.html.twig:123</note>
      </notes>
      <segment state="translated">
        <source>tfa_u2f.keys.name</source>
        <target>Name des Schlüssels</target>
      </segment>
    </unit>
    <unit id="4qB9rjg" name="tfa_u2f.keys.added_date">
      <notes>
        <note category="file-source" priority="1">Part-DB1\templates\Users\_2fa_settings.html.twig:124</note>
        <note priority="1">Part-DB1\templates\Users\_2fa_settings.html.twig:124</note>
      </notes>
      <segment state="translated">
        <source>tfa_u2f.keys.added_date</source>
        <target>Datum der Registrierung</target>
      </segment>
    </unit>
    <unit id="EDTcMLO" name="tfa_u2f.key_delete">
      <notes>
        <note category="file-source" priority="1">Part-DB1\templates\Users\_2fa_settings.html.twig:134</note>
        <note priority="1">Part-DB1\templates\Users\_2fa_settings.html.twig:134</note>
      </notes>
      <segment state="translated">
        <source>tfa_u2f.key_delete</source>
        <target>Schlüssel löschen</target>
      </segment>
    </unit>
    <unit id="h0wV1h2" name="tfa_u2f.no_keys_registered">
      <notes>
        <note category="file-source" priority="1">Part-DB1\templates\Users\_2fa_settings.html.twig:141</note>
        <note priority="1">Part-DB1\templates\Users\_2fa_settings.html.twig:141</note>
      </notes>
      <segment state="translated">
        <source>tfa_u2f.no_keys_registered</source>
        <target>Keine Sicherheitsschlüssel registriert</target>
      </segment>
    </unit>
    <unit id="HuO06yQ" name="tfa_u2f.add_new_key">
      <notes>
        <note category="file-source" priority="1">Part-DB1\templates\Users\_2fa_settings.html.twig:144</note>
        <note priority="1">Part-DB1\templates\Users\_2fa_settings.html.twig:144</note>
      </notes>
      <segment state="translated">
        <source>tfa_u2f.add_new_key</source>
        <target>Neuen Sicherheitsschlüssel registrieren</target>
      </segment>
    </unit>
    <unit id="JNqROE2" name="tfa_trustedDevices.explanation">
      <notes>
        <note category="file-source" priority="1">Part-DB1\templates\Users\_2fa_settings.html.twig:148</note>
        <note priority="1">Part-DB1\templates\Users\_2fa_settings.html.twig:148</note>
      </notes>
      <segment state="translated">
        <source>tfa_trustedDevices.explanation</source>
        <target>Bei der Überprüfung des zweiten Faktors, kann der aktuelle Computer als vertrauenswürdig gekennzeichnet werden, daher es werden keine Zwei-Faktor-Überprüfungen mehr an diesem Computer benötigt.
Wenn Sie dies fehlerhafterweise gemacht haben oder ein Computer nicht mehr vertrauenswürdig ist, können Sie hier den Status &lt;i&gt;aller &lt;/i&gt;Computer zurücksetzen.</target>
      </segment>
    </unit>
    <unit id="xRB9q2I" name="tfa_trustedDevices.invalidate.confirm_title">
      <notes>
        <note category="file-source" priority="1">Part-DB1\templates\Users\_2fa_settings.html.twig:149</note>
        <note priority="1">Part-DB1\templates\Users\_2fa_settings.html.twig:149</note>
      </notes>
      <segment state="translated">
        <source>tfa_trustedDevices.invalidate.confirm_title</source>
        <target>Wirklich alle vertrauenswürdigen Computer entfernen?</target>
      </segment>
    </unit>
    <unit id="r7Z3.L4" name="tfa_trustedDevices.invalidate.confirm_message">
      <notes>
        <note category="file-source" priority="1">Part-DB1\templates\Users\_2fa_settings.html.twig:150</note>
        <note priority="1">Part-DB1\templates\Users\_2fa_settings.html.twig:150</note>
      </notes>
      <segment state="translated">
        <source>tfa_trustedDevices.invalidate.confirm_message</source>
        <target>Sie werden auf allen Rechnern erneut eine Zwei-Faktor-Authentifizierung durchführen müssen. Achten Sie darauf, dass Sie ihr Zwei-Faktor-Gerät zur Hand haben.</target>
      </segment>
    </unit>
    <unit id="jiNvzqA" name="tfa_trustedDevices.invalidate.btn">
      <notes>
        <note category="file-source" priority="1">Part-DB1\templates\Users\_2fa_settings.html.twig:154</note>
        <note priority="1">Part-DB1\templates\Users\_2fa_settings.html.twig:154</note>
      </notes>
      <segment state="translated">
        <source>tfa_trustedDevices.invalidate.btn</source>
        <target>Alle vertrauenswürdigen Geräte entfernen</target>
      </segment>
    </unit>
    <unit id="cElTSD4" name="sidebar.toggle">
      <notes>
        <note category="file-source" priority="1">Part-DB1\templates\_navbar.html.twig:4</note>
        <note priority="1">Part-DB1\templates\_navbar.html.twig:4</note>
        <note priority="1">templates\base.html.twig:29</note>
      </notes>
      <segment state="translated">
        <source>sidebar.toggle</source>
        <target>Sidebar umschalten</target>
      </segment>
    </unit>
    <unit id="iCTvpEA" name="navbar.scanner.link">
      <notes>
        <note category="file-source" priority="1">Part-DB1\templates\_navbar.html.twig:22</note>
      </notes>
      <segment state="translated">
        <source>navbar.scanner.link</source>
        <target>Scanner</target>
      </segment>
    </unit>
    <unit id="PRvW.EI" name="user.loggedin.label">
      <notes>
        <note category="file-source" priority="1">Part-DB1\templates\_navbar.html.twig:38</note>
        <note priority="1">Part-DB1\templates\_navbar.html.twig:36</note>
        <note priority="1">templates\base.html.twig:97</note>
      </notes>
      <segment state="translated">
        <source>user.loggedin.label</source>
        <target>Eingeloggt als</target>
      </segment>
    </unit>
    <unit id="rruB2OR" name="user.login">
      <notes>
        <note category="file-source" priority="1">Part-DB1\templates\_navbar.html.twig:44</note>
        <note priority="1">Part-DB1\templates\_navbar.html.twig:42</note>
        <note priority="1">templates\base.html.twig:103</note>
      </notes>
      <segment state="translated">
        <source>user.login</source>
        <target>Einloggen</target>
      </segment>
    </unit>
    <unit id="Eorzg9b" name="ui.toggle_darkmode">
      <notes>
        <note category="file-source" priority="1">Part-DB1\templates\_navbar.html.twig:50</note>
        <note priority="1">Part-DB1\templates\_navbar.html.twig:48</note>
      </notes>
      <segment state="translated">
        <source>ui.toggle_darkmode</source>
        <target>Darkmode</target>
      </segment>
    </unit>
    <unit id="oabvQfM" name="user.language_select">
      <notes>
        <note category="file-source" priority="1">Part-DB1\templates\_navbar.html.twig:54</note>
        <note category="file-source" priority="1">Part-DB1\src\Form\UserSettingsType.php:97</note>
        <note priority="1">Part-DB1\templates\_navbar.html.twig:52</note>
        <note priority="1">Part-DB1\src\Form\UserSettingsType.php:97</note>
        <note priority="1">templates\base.html.twig:106</note>
        <note priority="1">src\Form\UserSettingsType.php:44</note>
      </notes>
      <segment state="translated">
        <source>user.language_select</source>
        <target>Sprache</target>
      </segment>
    </unit>
    <unit id="el2uFyW" name="search.options.label">
      <notes>
        <note category="file-source" priority="1">Part-DB1\templates\_navbar_search.html.twig:4</note>
        <note priority="1">Part-DB1\templates\_navbar_search.html.twig:4</note>
        <note priority="1">templates\base.html.twig:49</note>
      </notes>
      <segment state="translated">
        <source>search.options.label</source>
        <target>Suchoptionen</target>
      </segment>
    </unit>
    <unit id="V2u6xXi" name="tags.label">
      <notes>
        <note category="file-source" priority="1">Part-DB1\templates\_navbar_search.html.twig:23</note>
      </notes>
      <segment state="translated">
        <source>tags.label</source>
        <target>Tags</target>
      </segment>
    </unit>
    <unit id="RezjOdV" name="storelocation.label">
      <notes>
        <note category="file-source" priority="1">Part-DB1\templates\_navbar_search.html.twig:27</note>
        <note category="file-source" priority="1">Part-DB1\src\Form\LabelOptionsType.php:68</note>
        <note category="file-source" priority="1">Part-DB1\src\Services\ElementTypeNameGenerator.php:88</note>
        <note priority="1">Part-DB1\src\Services\ElementTypeNameGenerator.php:88</note>
        <note priority="1">templates\base.html.twig:60</note>
        <note priority="1">templates\Parts\show_part_info.html.twig:36</note>
        <note priority="1">src\Form\PartType.php:77</note>
      </notes>
      <segment state="translated">
        <source>storelocation.label</source>
        <target>Lagerort</target>
      </segment>
    </unit>
    <unit id="z1DQ7QF" name="ordernumber.label.short">
      <notes>
        <note category="file-source" priority="1">Part-DB1\templates\_navbar_search.html.twig:36</note>
        <note priority="1">Part-DB1\templates\_navbar_search.html.twig:31</note>
        <note priority="1">templates\base.html.twig:65</note>
      </notes>
      <segment state="translated">
        <source>ordernumber.label.short</source>
        <target>Ordernr.</target>
      </segment>
    </unit>
    <unit id="zT4k8ZJ" name="supplier.label">
      <notes>
        <note category="file-source" priority="1">Part-DB1\templates\_navbar_search.html.twig:40</note>
        <note category="file-source" priority="1">Part-DB1\src\Services\ElementTypeNameGenerator.php:89</note>
        <note priority="1">Part-DB1\templates\_navbar_search.html.twig:35</note>
        <note priority="1">Part-DB1\src\Services\ElementTypeNameGenerator.php:89</note>
        <note priority="1">templates\base.html.twig:67</note>
      </notes>
      <segment state="translated">
        <source>supplier.label</source>
        <target>Lieferant</target>
      </segment>
    </unit>
    <unit id="Bs5QvO0" name="search.deactivateBarcode">
      <notes>
        <note category="file-source" priority="1">Part-DB1\templates\_navbar_search.html.twig:57</note>
        <note priority="1">Part-DB1\templates\_navbar_search.html.twig:52</note>
        <note priority="1">templates\base.html.twig:75</note>
      </notes>
      <segment state="translated">
        <source>search.deactivateBarcode</source>
        <target>Deakt. Barcode</target>
      </segment>
    </unit>
    <unit id="biFM.cv" name="search.regexmatching">
      <notes>
        <note category="file-source" priority="1">Part-DB1\templates\_navbar_search.html.twig:61</note>
        <note priority="1">Part-DB1\templates\_navbar_search.html.twig:56</note>
        <note priority="1">templates\base.html.twig:77</note>
      </notes>
      <segment state="translated">
        <source>search.regexmatching</source>
        <target>Reg.Ex. Matching</target>
      </segment>
    </unit>
    <unit id="N66qZeD" name="search.submit">
      <notes>
        <note category="file-source" priority="1">Part-DB1\templates\_navbar_search.html.twig:68</note>
        <note priority="1">Part-DB1\templates\_navbar_search.html.twig:62</note>
      </notes>
      <segment state="translated">
        <source>search.submit</source>
        <target>Los!</target>
      </segment>
    </unit>
    <unit id="g6tt4u1" name="device.labelp">
      <notes>
        <note category="file-source" priority="1">Part-DB1\templates\_sidebar.html.twig:37</note>
        <note category="file-source" priority="1">Part-DB1\templates\_sidebar.html.twig:12</note>
        <note priority="1">Part-DB1\templates\_sidebar.html.twig:37</note>
        <note priority="1">Part-DB1\templates\_sidebar.html.twig:12</note>
        <note priority="1">templates\base.html.twig:175</note>
        <note priority="1">templates\base.html.twig:189</note>
        <note priority="1">templates\base.html.twig:202</note>
        <note priority="1">templates\base.html.twig:230</note>
      </notes>
      <segment state="translated">
        <source>device.labelp</source>
        <target>Baugruppen</target>
      </segment>
    </unit>
    <unit id="Kw3N1AA" name="actions">
      <notes>
        <note category="file-source" priority="1">Part-DB1\templates\_sidebar.html.twig:2</note>
        <note priority="1">Part-DB1\templates\_sidebar.html.twig:2</note>
        <note priority="1">templates\base.html.twig:165</note>
        <note priority="1">templates\base.html.twig:192</note>
        <note priority="1">templates\base.html.twig:220</note>
      </notes>
      <segment state="translated">
        <source>actions</source>
        <target>Aktionen</target>
      </segment>
    </unit>
    <unit id=".x0rFcf" name="datasource">
      <notes>
        <note category="file-source" priority="1">Part-DB1\templates\_sidebar.html.twig:6</note>
        <note priority="1">Part-DB1\templates\_sidebar.html.twig:6</note>
        <note priority="1">templates\base.html.twig:169</note>
        <note priority="1">templates\base.html.twig:196</note>
        <note priority="1">templates\base.html.twig:224</note>
      </notes>
      <segment state="translated">
        <source>datasource</source>
        <target>Datenquelle</target>
      </segment>
    </unit>
    <unit id="NSnSQf4" name="manufacturer.labelp">
      <notes>
        <note category="file-source" priority="1">Part-DB1\templates\_sidebar.html.twig:10</note>
        <note priority="1">Part-DB1\templates\_sidebar.html.twig:10</note>
        <note priority="1">templates\base.html.twig:173</note>
        <note priority="1">templates\base.html.twig:200</note>
        <note priority="1">templates\base.html.twig:228</note>
      </notes>
      <segment state="translated">
        <source>manufacturer.labelp</source>
        <target>Hersteller</target>
      </segment>
    </unit>
    <unit id="DQQjhS_" name="supplier.labelp">
      <notes>
        <note category="file-source" priority="1">Part-DB1\templates\_sidebar.html.twig:11</note>
        <note priority="1">Part-DB1\templates\_sidebar.html.twig:11</note>
        <note priority="1">templates\base.html.twig:174</note>
        <note priority="1">templates\base.html.twig:201</note>
        <note priority="1">templates\base.html.twig:229</note>
      </notes>
      <segment state="translated">
        <source>supplier.labelp</source>
        <target>Lieferanten</target>
      </segment>
    </unit>
    <unit id="V1QubEL" name="attachment.download_failed">
      <notes>
        <note category="file-source" priority="1">Part-DB1\src\Controller\AdminPages\BaseAdminController.php:213</note>
        <note category="file-source" priority="1">Part-DB1\src\Controller\AdminPages\BaseAdminController.php:293</note>
        <note category="file-source" priority="1">Part-DB1\src\Controller\PartController.php:173</note>
        <note category="file-source" priority="1">Part-DB1\src\Controller\PartController.php:293</note>
        <note priority="1">Part-DB1\src\Controller\AdminPages\BaseAdminController.php:181</note>
        <note priority="1">Part-DB1\src\Controller\AdminPages\BaseAdminController.php:243</note>
        <note priority="1">Part-DB1\src\Controller\PartController.php:173</note>
        <note priority="1">Part-DB1\src\Controller\PartController.php:268</note>
      </notes>
      <segment state="translated">
        <source>attachment.download_failed</source>
        <target>Download der externen Datei fehlgeschlagen!</target>
      </segment>
    </unit>
    <unit id="A7i8za4" name="entity.edit_flash">
      <notes>
        <note category="file-source" priority="1">Part-DB1\src\Controller\AdminPages\BaseAdminController.php:222</note>
        <note priority="1">Part-DB1\src\Controller\AdminPages\BaseAdminController.php:190</note>
      </notes>
      <segment state="translated">
        <source>entity.edit_flash</source>
        <target>Änderungen erfolgreich gespeichert.</target>
      </segment>
    </unit>
    <unit id="AoZHore" name="entity.edit_flash.invalid">
      <notes>
        <note category="file-source" priority="1">Part-DB1\src\Controller\AdminPages\BaseAdminController.php:231</note>
        <note priority="1">Part-DB1\src\Controller\AdminPages\BaseAdminController.php:196</note>
      </notes>
      <segment state="translated">
        <source>entity.edit_flash.invalid</source>
        <target>Änderungen konnten nicht gespeichert werden! Prüfen Sie ihre Eingaben!</target>
      </segment>
    </unit>
    <unit id="8MJvWmd" name="entity.created_flash">
      <notes>
        <note category="file-source" priority="1">Part-DB1\src\Controller\AdminPages\BaseAdminController.php:302</note>
        <note priority="1">Part-DB1\src\Controller\AdminPages\BaseAdminController.php:252</note>
      </notes>
      <segment state="translated">
        <source>entity.created_flash</source>
        <target>Element erfolgreich angelegt!</target>
      </segment>
    </unit>
    <unit id="zZdZuYS" name="entity.created_flash.invalid">
      <notes>
        <note category="file-source" priority="1">Part-DB1\src\Controller\AdminPages\BaseAdminController.php:308</note>
        <note priority="1">Part-DB1\src\Controller\AdminPages\BaseAdminController.php:258</note>
      </notes>
      <segment state="translated">
        <source>entity.created_flash.invalid</source>
        <target>Element konnte nicht angelegt werden! Prüfen Sie ihre Eingaben!</target>
      </segment>
    </unit>
    <unit id="lSfR7sD" name="attachment_type.deleted">
      <notes>
        <note category="file-source" priority="1">Part-DB1\src\Controller\AdminPages\BaseAdminController.php:399</note>
        <note priority="1">Part-DB1\src\Controller\AdminPages\BaseAdminController.php:352</note>
        <note priority="1">src\Controller\BaseAdminController.php:154</note>
      </notes>
      <segment state="translated">
        <source>attachment_type.deleted</source>
        <target>Element gelöscht!</target>
      </segment>
    </unit>
    <unit id="2bvWUoo" name="csfr_invalid">
      <notes>
        <note category="file-source" priority="1">Part-DB1\src\Controller\AdminPages\BaseAdminController.php:401</note>
        <note category="file-source" priority="1">Part-DB1\src\Controller\UserController.php:109</note>
        <note category="file-source" priority="1">Part-DB1\src\Controller\UserSettingsController.php:159</note>
        <note category="file-source" priority="1">Part-DB1\src\Controller\UserSettingsController.php:193</note>
        <note priority="1">Part-DB1\src\Controller\AdminPages\BaseAdminController.php:354</note>
        <note priority="1">Part-DB1\src\Controller\UserController.php:101</note>
        <note priority="1">Part-DB1\src\Controller\UserSettingsController.php:150</note>
        <note priority="1">Part-DB1\src\Controller\UserSettingsController.php:182</note>
      </notes>
      <segment state="translated">
        <source>csfr_invalid</source>
        <target>CSFR-Token ungültig! Laden Sie diese Seite erneut oder kontaktieren Sie einen Administrator, wenn das Problem bestehen bleibt!</target>
      </segment>
    </unit>
    <unit id="7ynbNyD" name="label_generator.no_entities_found">
      <notes>
        <note category="file-source" priority="1">Part-DB1\src\Controller\LabelController.php:125</note>
      </notes>
      <segment state="translated">
        <source>label_generator.no_entities_found</source>
        <target>Keine Elemente gefunden</target>
      </segment>
    </unit>
    <unit id="BeMACpw" name="log.undo.target_not_found">
      <notes>
        <note category="file-source" priority="1">Part-DB1\src\Controller\LogController.php:149</note>
        <note priority="1">Part-DB1\src\Controller\LogController.php:154</note>
        <note priority="1">new</note>
      </notes>
      <segment state="translated">
        <source>log.undo.target_not_found</source>
        <target>Zielelement nicht in Datenbank gefunden!</target>
      </segment>
    </unit>
    <unit id="sG2PEwi" name="log.undo.revert_success">
      <notes>
        <note category="file-source" priority="1">Part-DB1\src\Controller\LogController.php:156</note>
        <note priority="1">Part-DB1\src\Controller\LogController.php:160</note>
        <note priority="1">new</note>
      </notes>
      <segment state="translated">
        <source>log.undo.revert_success</source>
        <target>Bauteil erfolgreich zurückgesetzt.</target>
      </segment>
    </unit>
    <unit id="GMilP1t" name="log.undo.element_undelete_success">
      <notes>
        <note category="file-source" priority="1">Part-DB1\src\Controller\LogController.php:176</note>
        <note priority="1">Part-DB1\src\Controller\LogController.php:180</note>
        <note priority="1">new</note>
      </notes>
      <segment state="translated">
        <source>log.undo.element_undelete_success</source>
        <target>Bauteil erfolgreich wiederhergestellt.</target>
      </segment>
    </unit>
    <unit id="YJB8YZ6" name="log.undo.element_element_already_undeleted">
      <notes>
        <note category="file-source" priority="1">Part-DB1\src\Controller\LogController.php:178</note>
        <note priority="1">Part-DB1\src\Controller\LogController.php:182</note>
        <note priority="1">new</note>
      </notes>
      <segment state="translated">
        <source>log.undo.element_element_already_undeleted</source>
        <target>Bauteile wurde bereits wiederhergestellt!</target>
      </segment>
    </unit>
    <unit id="NI2CbLV" name="log.undo.element_delete_success">
      <notes>
        <note category="file-source" priority="1">Part-DB1\src\Controller\LogController.php:185</note>
        <note priority="1">Part-DB1\src\Controller\LogController.php:189</note>
        <note priority="1">new</note>
      </notes>
      <segment state="translated">
        <source>log.undo.element_delete_success</source>
        <target>Bauteil erfolgreich gelöscht.</target>
      </segment>
    </unit>
    <unit id=".D_N333" name="log.undo.element.element_already_delted">
      <notes>
        <note category="file-source" priority="1">Part-DB1\src\Controller\LogController.php:187</note>
        <note priority="1">Part-DB1\src\Controller\LogController.php:191</note>
        <note priority="1">new</note>
      </notes>
      <segment state="translated">
        <source>log.undo.element.element_already_delted</source>
        <target>Bauteil wurde bereits gelöscht</target>
      </segment>
    </unit>
    <unit id="Bz3n92Q" name="log.undo.element_change_undone">
      <notes>
        <note category="file-source" priority="1">Part-DB1\src\Controller\LogController.php:194</note>
        <note priority="1">Part-DB1\src\Controller\LogController.php:198</note>
        <note priority="1">new</note>
      </notes>
      <segment state="translated">
        <source>log.undo.element_change_undone</source>
        <target>Änderung erfolgreich rückgängig gemacht.</target>
      </segment>
    </unit>
    <unit id="Ne_xS01" name="log.undo.do_undelete_before">
      <notes>
        <note category="file-source" priority="1">Part-DB1\src\Controller\LogController.php:196</note>
        <note priority="1">Part-DB1\src\Controller\LogController.php:200</note>
        <note priority="1">new</note>
      </notes>
      <segment state="translated">
        <source>log.undo.do_undelete_before</source>
        <target>Sie müssen das Element zuerst wiederherstellen bevor sie diese Änderung rückgängig machen können!</target>
      </segment>
    </unit>
    <unit id="GswNRna" name="log.undo.log_type_invalid">
      <notes>
        <note category="file-source" priority="1">Part-DB1\src\Controller\LogController.php:199</note>
        <note priority="1">Part-DB1\src\Controller\LogController.php:203</note>
        <note priority="1">new</note>
      </notes>
      <segment state="translated">
        <source>log.undo.log_type_invalid</source>
        <target>Dieser Logtyp kann nicht rückgängig gemacht werden!</target>
      </segment>
    </unit>
    <unit id="6xOvKkk" name="part.edited_flash">
      <notes>
        <note category="file-source" priority="1">Part-DB1\src\Controller\PartController.php:182</note>
        <note priority="1">Part-DB1\src\Controller\PartController.php:182</note>
        <note priority="1">src\Controller\PartController.php:80</note>
      </notes>
      <segment state="translated">
        <source>part.edited_flash</source>
        <target>Änderungen gespeichert!</target>
      </segment>
    </unit>
    <unit id="w57VDWn" name="part.edited_flash.invalid">
      <notes>
        <note category="file-source" priority="1">Part-DB1\src\Controller\PartController.php:186</note>
        <note priority="1">Part-DB1\src\Controller\PartController.php:186</note>
      </notes>
      <segment state="translated">
        <source>part.edited_flash.invalid</source>
        <target>Fehler beim Speichern: Überprüfen Sie ihre Eingaben!</target>
      </segment>
    </unit>
    <unit id="suYw2UL" name="part.deleted">
      <notes>
        <note category="file-source" priority="1">Part-DB1\src\Controller\PartController.php:216</note>
        <note priority="1">Part-DB1\src\Controller\PartController.php:219</note>
      </notes>
      <segment state="translated">
        <source>part.deleted</source>
        <target>Bauteil erfolgreich gelöscht.</target>
      </segment>
    </unit>
    <unit id="tG.Jfwp" name="part.created_flash">
      <notes>
        <note category="file-source" priority="1">Part-DB1\src\Controller\PartController.php:302</note>
        <note priority="1">Part-DB1\src\Controller\PartController.php:277</note>
        <note priority="1">Part-DB1\src\Controller\PartController.php:317</note>
        <note priority="1">src\Controller\PartController.php:113</note>
        <note priority="1">src\Controller\PartController.php:142</note>
      </notes>
      <segment state="translated">
        <source>part.created_flash</source>
        <target>Bauteile erfolgreich angelegt!</target>
      </segment>
    </unit>
    <unit id="LOw_XJ." name="part.created_flash.invalid">
      <notes>
        <note category="file-source" priority="1">Part-DB1\src\Controller\PartController.php:308</note>
        <note priority="1">Part-DB1\src\Controller\PartController.php:283</note>
      </notes>
      <segment state="translated">
        <source>part.created_flash.invalid</source>
        <target>Fehler beim Anlegen: Überprüfen Sie ihre Eingaben!</target>
      </segment>
    </unit>
    <unit id="6T8GmmR" name="scan.qr_not_found">
      <notes>
        <note category="file-source" priority="1">Part-DB1\src\Controller\ScanController.php:68</note>
        <note category="file-source" priority="1">Part-DB1\src\Controller\ScanController.php:90</note>
      </notes>
      <segment state="translated">
        <source>scan.qr_not_found</source>
        <target>Kein Element gefunden</target>
      </segment>
    </unit>
    <unit id="vXTqaTo" name="scan.format_unknown">
      <notes>
        <note category="file-source" priority="1">Part-DB1\src\Controller\ScanController.php:71</note>
      </notes>
      <segment state="translated">
        <source>scan.format_unknown</source>
        <target>Format unbekannt</target>
      </segment>
    </unit>
    <unit id="8CJPuTZ" name="scan.qr_success">
      <notes>
        <note category="file-source" priority="1">Part-DB1\src\Controller\ScanController.php:86</note>
      </notes>
      <segment state="translated">
        <source>scan.qr_success</source>
        <target>Element gefunden</target>
      </segment>
    </unit>
    <unit id="B1T9Kt6" name="pw_reset.user_or_email">
      <notes>
        <note category="file-source" priority="1">Part-DB1\src\Controller\SecurityController.php:114</note>
        <note priority="1">Part-DB1\src\Controller\SecurityController.php:109</note>
      </notes>
      <segment state="translated">
        <source>pw_reset.user_or_email</source>
        <target>Benutzername / Email</target>
      </segment>
    </unit>
    <unit id="C_43E5l" name="pw_reset.request.success">
      <notes>
        <note category="file-source" priority="1">Part-DB1\src\Controller\SecurityController.php:131</note>
        <note priority="1">Part-DB1\src\Controller\SecurityController.php:126</note>
      </notes>
      <segment state="translated">
        <source>pw_reset.request.success</source>
        <target>Passwort Anfrage erfolgreich! Überprüfen Sie Ihre Emails für weitere Informationen.</target>
      </segment>
    </unit>
    <unit id="Ytlen4L" name="pw_reset.username">
      <notes>
        <note category="file-source" priority="1">Part-DB1\src\Controller\SecurityController.php:162</note>
        <note priority="1">Part-DB1\src\Controller\SecurityController.php:160</note>
      </notes>
      <segment state="translated">
        <source>pw_reset.username</source>
        <target>Benutzername</target>
      </segment>
    </unit>
    <unit id="kCND5gR" name="pw_reset.token">
      <notes>
        <note category="file-source" priority="1">Part-DB1\src\Controller\SecurityController.php:165</note>
        <note priority="1">Part-DB1\src\Controller\SecurityController.php:163</note>
      </notes>
      <segment state="translated">
        <source>pw_reset.token</source>
        <target>Token</target>
      </segment>
    </unit>
    <unit id="Kz.sA0j" name="pw_reset.new_pw.error">
      <notes>
        <note category="file-source" priority="1">Part-DB1\src\Controller\SecurityController.php:194</note>
        <note priority="1">Part-DB1\src\Controller\SecurityController.php:192</note>
      </notes>
      <segment state="translated">
        <source>pw_reset.new_pw.error</source>
        <target>Benutzername oder Token ungültig! Überprüfen Sie ihre Eingaben.</target>
      </segment>
    </unit>
    <unit id="Uy8yPX1" name="pw_reset.new_pw.success">
      <notes>
        <note category="file-source" priority="1">Part-DB1\src\Controller\SecurityController.php:196</note>
        <note priority="1">Part-DB1\src\Controller\SecurityController.php:194</note>
      </notes>
      <segment state="translated">
        <source>pw_reset.new_pw.success</source>
        <target>Passwort wurde erfolgreich zurückgesetzt. Sie können sich nun mit dem neuen Passwort einloggen.</target>
      </segment>
    </unit>
    <unit id="L8g8bFy" name="user.edit.reset_success">
      <notes>
        <note category="file-source" priority="1">Part-DB1\src\Controller\UserController.php:107</note>
        <note priority="1">Part-DB1\src\Controller\UserController.php:99</note>
      </notes>
      <segment state="translated">
        <source>user.edit.reset_success</source>
        <target>Alle Zwei-Faktor-Authentisierungsmethoden wurden erfolgreich deaktiviert.</target>
      </segment>
    </unit>
    <unit id="_OcjXRe" name="tfa_backup.no_codes_enabled">
      <notes>
        <note category="file-source" priority="1">Part-DB1\src\Controller\UserSettingsController.php:101</note>
        <note priority="1">Part-DB1\src\Controller\UserSettingsController.php:92</note>
      </notes>
      <segment state="translated">
        <source>tfa_backup.no_codes_enabled</source>
        <target>Es sind keine Backupcodes aktiviert!</target>
      </segment>
    </unit>
    <unit id="9UBDL1p" name="tfa_u2f.u2f_delete.not_existing">
      <notes>
        <note category="file-source" priority="1">Part-DB1\src\Controller\UserSettingsController.php:138</note>
        <note priority="1">Part-DB1\src\Controller\UserSettingsController.php:132</note>
      </notes>
      <segment state="translated">
        <source>tfa_u2f.u2f_delete.not_existing</source>
        <target>Es existiert kein Sicherheitsschlüssel mit dieser ID!</target>
      </segment>
    </unit>
    <unit id="6waUw7j" name="tfa_u2f.u2f_delete.access_denied">
      <notes>
        <note category="file-source" priority="1">Part-DB1\src\Controller\UserSettingsController.php:145</note>
        <note priority="1">Part-DB1\src\Controller\UserSettingsController.php:139</note>
      </notes>
      <segment state="translated">
        <source>tfa_u2f.u2f_delete.access_denied</source>
        <target>Sie können nur ihre eigenen Sicherheitsschlüssel löschen!</target>
      </segment>
    </unit>
    <unit id="Kn9dPI5" name="tfa.u2f.u2f_delete.success">
      <notes>
        <note category="file-source" priority="1">Part-DB1\src\Controller\UserSettingsController.php:153</note>
        <note priority="1">Part-DB1\src\Controller\UserSettingsController.php:147</note>
      </notes>
      <segment state="translated">
        <source>tfa.u2f.u2f_delete.success</source>
        <target>Sicherheitsschlüssel erfolgreich entfernt.</target>
      </segment>
    </unit>
    <unit id="h.BcrtU" name="tfa_trustedDevice.invalidate.success">
      <notes>
        <note category="file-source" priority="1">Part-DB1\src\Controller\UserSettingsController.php:188</note>
        <note priority="1">Part-DB1\src\Controller\UserSettingsController.php:180</note>
      </notes>
      <segment state="translated">
        <source>tfa_trustedDevice.invalidate.success</source>
        <target>Vertrauenswürdige Geräte erfolgreich zurückgesetzt.</target>
      </segment>
    </unit>
    <unit id="PBKICdd" name="user.settings.saved_flash">
      <notes>
        <note category="file-source" priority="1">Part-DB1\src\Controller\UserSettingsController.php:235</note>
        <note priority="1">Part-DB1\src\Controller\UserSettingsController.php:226</note>
        <note priority="1">src\Controller\UserController.php:98</note>
      </notes>
      <segment state="translated">
        <source>user.settings.saved_flash</source>
        <target>Einstellungen gespeichert!</target>
      </segment>
    </unit>
    <unit id="mPAd5JY" name="user.settings.pw_changed_flash">
      <notes>
        <note category="file-source" priority="1">Part-DB1\src\Controller\UserSettingsController.php:297</note>
        <note priority="1">Part-DB1\src\Controller\UserSettingsController.php:288</note>
        <note priority="1">src\Controller\UserController.php:130</note>
      </notes>
      <segment state="translated">
        <source>user.settings.pw_changed_flash</source>
        <target>Passwort geändert!</target>
      </segment>
    </unit>
    <unit id="xy.2mkA" name="user.settings.2fa.google.activated">
      <notes>
        <note category="file-source" priority="1">Part-DB1\src\Controller\UserSettingsController.php:317</note>
        <note priority="1">Part-DB1\src\Controller\UserSettingsController.php:306</note>
      </notes>
      <segment state="translated">
        <source>user.settings.2fa.google.activated</source>
        <target>Authenticator App erfolgreich aktiviert.</target>
      </segment>
    </unit>
    <unit id="RXjFD7H" name="user.settings.2fa.google.disabled">
      <notes>
        <note category="file-source" priority="1">Part-DB1\src\Controller\UserSettingsController.php:328</note>
        <note priority="1">Part-DB1\src\Controller\UserSettingsController.php:315</note>
      </notes>
      <segment state="translated">
        <source>user.settings.2fa.google.disabled</source>
        <target>Authenticator App erfolgreich deaktiviert.</target>
      </segment>
    </unit>
    <unit id="4ZUxld3" name="user.settings.2fa.backup_codes.regenerated">
      <notes>
        <note category="file-source" priority="1">Part-DB1\src\Controller\UserSettingsController.php:346</note>
        <note priority="1">Part-DB1\src\Controller\UserSettingsController.php:332</note>
      </notes>
      <segment state="translated">
        <source>user.settings.2fa.backup_codes.regenerated</source>
        <target>Neue Backupcodes erfolgreich erzeugt.</target>
      </segment>
    </unit>
    <unit id="zC0oO.O" name="attachment.table.filename">
      <notes>
        <note category="file-source" priority="1">Part-DB1\src\DataTables\AttachmentDataTable.php:148</note>
        <note priority="1">Part-DB1\src\DataTables\AttachmentDataTable.php:148</note>
      </notes>
      <segment state="translated">
        <source>attachment.table.filename</source>
        <target>Dateiname</target>
      </segment>
    </unit>
    <unit id="dNey6.4" name="attachment.table.filesize">
      <notes>
        <note category="file-source" priority="1">Part-DB1\src\DataTables\AttachmentDataTable.php:153</note>
        <note priority="1">Part-DB1\src\DataTables\AttachmentDataTable.php:153</note>
      </notes>
      <segment state="translated">
        <source>attachment.table.filesize</source>
        <target>Dateigröße</target>
      </segment>
    </unit>
    <unit id="tb6kG2x" name="true">
      <notes>
        <note category="file-source" priority="1">Part-DB1\src\DataTables\AttachmentDataTable.php:183</note>
        <note category="file-source" priority="1">Part-DB1\src\DataTables\AttachmentDataTable.php:191</note>
        <note category="file-source" priority="1">Part-DB1\src\DataTables\AttachmentDataTable.php:200</note>
        <note category="file-source" priority="1">Part-DB1\src\DataTables\AttachmentDataTable.php:209</note>
        <note category="file-source" priority="1">Part-DB1\src\DataTables\PartsDataTable.php:245</note>
        <note category="file-source" priority="1">Part-DB1\src\DataTables\PartsDataTable.php:252</note>
        <note priority="1">Part-DB1\src\DataTables\AttachmentDataTable.php:183</note>
        <note priority="1">Part-DB1\src\DataTables\AttachmentDataTable.php:191</note>
        <note priority="1">Part-DB1\src\DataTables\AttachmentDataTable.php:200</note>
        <note priority="1">Part-DB1\src\DataTables\AttachmentDataTable.php:209</note>
        <note priority="1">Part-DB1\src\DataTables\PartsDataTable.php:193</note>
        <note priority="1">Part-DB1\src\DataTables\PartsDataTable.php:200</note>
      </notes>
      <segment state="translated">
        <source>true</source>
        <target>wahr</target>
      </segment>
    </unit>
    <unit id=".LzxZZC" name="false">
      <notes>
        <note category="file-source" priority="1">Part-DB1\src\DataTables\AttachmentDataTable.php:184</note>
        <note category="file-source" priority="1">Part-DB1\src\DataTables\AttachmentDataTable.php:192</note>
        <note category="file-source" priority="1">Part-DB1\src\DataTables\AttachmentDataTable.php:201</note>
        <note category="file-source" priority="1">Part-DB1\src\DataTables\AttachmentDataTable.php:210</note>
        <note category="file-source" priority="1">Part-DB1\src\DataTables\PartsDataTable.php:246</note>
        <note category="file-source" priority="1">Part-DB1\src\DataTables\PartsDataTable.php:253</note>
        <note category="file-source" priority="1">Part-DB1\src\Form\Type\SIUnitType.php:139</note>
        <note priority="1">Part-DB1\src\DataTables\AttachmentDataTable.php:184</note>
        <note priority="1">Part-DB1\src\DataTables\AttachmentDataTable.php:192</note>
        <note priority="1">Part-DB1\src\DataTables\AttachmentDataTable.php:201</note>
        <note priority="1">Part-DB1\src\DataTables\AttachmentDataTable.php:210</note>
        <note priority="1">Part-DB1\src\DataTables\PartsDataTable.php:194</note>
        <note priority="1">Part-DB1\src\DataTables\PartsDataTable.php:201</note>
        <note priority="1">Part-DB1\src\Form\Type\SIUnitType.php:139</note>
      </notes>
      <segment state="translated">
        <source>false</source>
        <target>falsch</target>
      </segment>
    </unit>
    <unit id="eTGx8tR" name="log.target_deleted">
      <notes>
        <note category="file-source" priority="1">Part-DB1\src\DataTables\Column\LogEntryTargetColumn.php:128</note>
        <note priority="1">Part-DB1\src\DataTables\Column\LogEntryTargetColumn.php:119</note>
      </notes>
      <segment state="translated">
        <source>log.target_deleted</source>
        <target>gelöscht</target>
      </segment>
    </unit>
    <unit id="mzQZ0My" name="log.undo.undelete">
      <notes>
        <note category="file-source" priority="1">Part-DB1\src\DataTables\Column\RevertLogColumn.php:57</note>
        <note priority="1">Part-DB1\src\DataTables\Column\RevertLogColumn.php:60</note>
        <note priority="1">new</note>
      </notes>
      <segment state="translated">
        <source>log.undo.undelete</source>
        <target>Bauteil wiederherstellen</target>
      </segment>
    </unit>
    <unit id="PI8faHR" name="log.undo.undo">
      <notes>
        <note category="file-source" priority="1">Part-DB1\src\DataTables\Column\RevertLogColumn.php:63</note>
        <note priority="1">Part-DB1\src\DataTables\Column\RevertLogColumn.php:66</note>
        <note priority="1">new</note>
      </notes>
      <segment state="translated">
        <source>log.undo.undo</source>
        <target>Änderung rückgängig machen</target>
      </segment>
    </unit>
    <unit id="Q6mbDaS" name="log.undo.revert">
      <notes>
        <note category="file-source" priority="1">Part-DB1\src\DataTables\Column\RevertLogColumn.php:83</note>
        <note priority="1">Part-DB1\src\DataTables\Column\RevertLogColumn.php:86</note>
        <note priority="1">new</note>
      </notes>
      <segment state="translated">
        <source>log.undo.revert</source>
        <target>Element auf Stand dieses Zeitpunktes zurücksetzen!</target>
      </segment>
    </unit>
    <unit id="6DOZlwQ" name="log.id">
      <notes>
        <note category="file-source" priority="1">Part-DB1\src\DataTables\LogDataTable.php:173</note>
        <note priority="1">Part-DB1\src\DataTables\LogDataTable.php:161</note>
      </notes>
      <segment state="translated">
        <source>log.id</source>
        <target>ID</target>
      </segment>
    </unit>
    <unit id="cMZOrO7" name="log.timestamp">
      <notes>
        <note category="file-source" priority="1">Part-DB1\src\DataTables\LogDataTable.php:178</note>
        <note priority="1">Part-DB1\src\DataTables\LogDataTable.php:166</note>
      </notes>
      <segment state="translated">
        <source>log.timestamp</source>
        <target>Zeitstempel</target>
      </segment>
    </unit>
    <unit id="Z0BzGVJ" name="log.type">
      <notes>
        <note category="file-source" priority="1">Part-DB1\src\DataTables\LogDataTable.php:183</note>
        <note priority="1">Part-DB1\src\DataTables\LogDataTable.php:171</note>
      </notes>
      <segment state="translated">
        <source>log.type</source>
        <target>Ereignis</target>
      </segment>
    </unit>
    <unit id="KNddOUS" name="log.level">
      <notes>
        <note category="file-source" priority="1">Part-DB1\src\DataTables\LogDataTable.php:191</note>
        <note priority="1">Part-DB1\src\DataTables\LogDataTable.php:179</note>
      </notes>
      <segment state="translated">
        <source>log.level</source>
        <target>Level</target>
      </segment>
    </unit>
    <unit id="3Tv5Xzj" name="log.user">
      <notes>
        <note category="file-source" priority="1">Part-DB1\src\DataTables\LogDataTable.php:200</note>
        <note priority="1">Part-DB1\src\DataTables\LogDataTable.php:188</note>
      </notes>
      <segment state="translated">
        <source>log.user</source>
        <target>Benutzer</target>
      </segment>
    </unit>
    <unit id="bgbGrN5" name="log.target_type">
      <notes>
        <note category="file-source" priority="1">Part-DB1\src\DataTables\LogDataTable.php:213</note>
        <note priority="1">Part-DB1\src\DataTables\LogDataTable.php:201</note>
      </notes>
      <segment state="translated">
        <source>log.target_type</source>
        <target>Zieltyp</target>
      </segment>
    </unit>
    <unit id=".IgL4C2" name="log.target">
      <notes>
        <note category="file-source" priority="1">Part-DB1\src\DataTables\LogDataTable.php:226</note>
        <note priority="1">Part-DB1\src\DataTables\LogDataTable.php:214</note>
      </notes>
      <segment state="translated">
        <source>log.target</source>
        <target>Ziel</target>
      </segment>
    </unit>
    <unit id="b4r5dEC" name="log.extra">
      <notes>
        <note category="file-source" priority="1">Part-DB1\src\DataTables\LogDataTable.php:231</note>
        <note priority="1">Part-DB1\src\DataTables\LogDataTable.php:218</note>
        <note priority="1">new</note>
      </notes>
      <segment state="translated">
        <source>log.extra</source>
        <target>Extra</target>
      </segment>
    </unit>
    <unit id="t2EE5cB" name="part.table.name">
      <notes>
        <note category="file-source" priority="1">Part-DB1\src\DataTables\PartsDataTable.php:168</note>
        <note priority="1">Part-DB1\src\DataTables\PartsDataTable.php:116</note>
      </notes>
      <segment state="translated">
        <source>part.table.name</source>
        <target>Name</target>
      </segment>
    </unit>
    <unit id="eshqdG." name="part.table.id">
      <notes>
        <note category="file-source" priority="1">Part-DB1\src\DataTables\PartsDataTable.php:178</note>
        <note priority="1">Part-DB1\src\DataTables\PartsDataTable.php:126</note>
      </notes>
      <segment state="translated">
        <source>part.table.id</source>
        <target>ID</target>
      </segment>
    </unit>
    <unit id="zKnTKYw" name="part.table.description">
      <notes>
        <note category="file-source" priority="1">Part-DB1\src\DataTables\PartsDataTable.php:182</note>
        <note priority="1">Part-DB1\src\DataTables\PartsDataTable.php:130</note>
      </notes>
      <segment state="translated">
        <source>part.table.description</source>
        <target>Beschreibung</target>
      </segment>
    </unit>
    <unit id="2eOA0az" name="part.table.category">
      <notes>
        <note category="file-source" priority="1">Part-DB1\src\DataTables\PartsDataTable.php:185</note>
        <note priority="1">Part-DB1\src\DataTables\PartsDataTable.php:133</note>
      </notes>
      <segment state="translated">
        <source>part.table.category</source>
        <target>Kategorie</target>
      </segment>
    </unit>
    <unit id="jCf96.O" name="part.table.footprint">
      <notes>
        <note category="file-source" priority="1">Part-DB1\src\DataTables\PartsDataTable.php:190</note>
        <note priority="1">Part-DB1\src\DataTables\PartsDataTable.php:138</note>
      </notes>
      <segment state="translated">
        <source>part.table.footprint</source>
        <target>Footprint</target>
      </segment>
    </unit>
    <unit id="b46OytM" name="part.table.manufacturer">
      <notes>
        <note category="file-source" priority="1">Part-DB1\src\DataTables\PartsDataTable.php:194</note>
        <note priority="1">Part-DB1\src\DataTables\PartsDataTable.php:142</note>
      </notes>
      <segment state="translated">
        <source>part.table.manufacturer</source>
        <target>Hersteller</target>
      </segment>
    </unit>
    <unit id="T0ifXD5" name="part.table.storeLocations">
      <notes>
        <note category="file-source" priority="1">Part-DB1\src\DataTables\PartsDataTable.php:197</note>
        <note priority="1">Part-DB1\src\DataTables\PartsDataTable.php:145</note>
      </notes>
      <segment state="translated">
        <source>part.table.storeLocations</source>
        <target>Lagerorte</target>
      </segment>
    </unit>
    <unit id="rD.1skI" name="part.table.amount">
      <notes>
        <note category="file-source" priority="1">Part-DB1\src\DataTables\PartsDataTable.php:216</note>
        <note priority="1">Part-DB1\src\DataTables\PartsDataTable.php:164</note>
      </notes>
      <segment state="translated">
        <source>part.table.amount</source>
        <target>Menge</target>
      </segment>
    </unit>
    <unit id="Mv9g23S" name="part.table.minamount">
      <notes>
        <note category="file-source" priority="1">Part-DB1\src\DataTables\PartsDataTable.php:224</note>
        <note priority="1">Part-DB1\src\DataTables\PartsDataTable.php:172</note>
      </notes>
      <segment state="translated">
        <source>part.table.minamount</source>
        <target>Min.Menge</target>
      </segment>
    </unit>
    <unit id="GjwSknL" name="part.table.partUnit">
      <notes>
        <note category="file-source" priority="1">Part-DB1\src\DataTables\PartsDataTable.php:232</note>
        <note priority="1">Part-DB1\src\DataTables\PartsDataTable.php:180</note>
      </notes>
      <segment state="translated">
        <source>part.table.partUnit</source>
        <target>Maßeinheit</target>
      </segment>
    </unit>
    <unit id="pw75u4x" name="part.table.addedDate">
      <notes>
        <note category="file-source" priority="1">Part-DB1\src\DataTables\PartsDataTable.php:236</note>
        <note priority="1">Part-DB1\src\DataTables\PartsDataTable.php:184</note>
      </notes>
      <segment state="translated">
        <source>part.table.addedDate</source>
        <target>Hinzugefügt</target>
      </segment>
    </unit>
    <unit id="eDb7mzC" name="part.table.lastModified">
      <notes>
        <note category="file-source" priority="1">Part-DB1\src\DataTables\PartsDataTable.php:240</note>
        <note priority="1">Part-DB1\src\DataTables\PartsDataTable.php:188</note>
      </notes>
      <segment state="translated">
        <source>part.table.lastModified</source>
        <target>Zuletzt bearbeitet</target>
      </segment>
    </unit>
    <unit id="DJ9YTs_" name="part.table.needsReview">
      <notes>
        <note category="file-source" priority="1">Part-DB1\src\DataTables\PartsDataTable.php:244</note>
        <note priority="1">Part-DB1\src\DataTables\PartsDataTable.php:192</note>
      </notes>
      <segment state="translated">
        <source>part.table.needsReview</source>
        <target>Review benötigt</target>
      </segment>
    </unit>
    <unit id="TSiqJH6" name="part.table.favorite">
      <notes>
        <note category="file-source" priority="1">Part-DB1\src\DataTables\PartsDataTable.php:251</note>
        <note priority="1">Part-DB1\src\DataTables\PartsDataTable.php:199</note>
      </notes>
      <segment state="translated">
        <source>part.table.favorite</source>
        <target>Favorit</target>
      </segment>
    </unit>
    <unit id="n0h1ozV" name="part.table.manufacturingStatus">
      <notes>
        <note category="file-source" priority="1">Part-DB1\src\DataTables\PartsDataTable.php:258</note>
        <note priority="1">Part-DB1\src\DataTables\PartsDataTable.php:206</note>
      </notes>
      <segment state="translated">
        <source>part.table.manufacturingStatus</source>
        <target>Status</target>
      </segment>
    </unit>
    <unit id="MBCdfAy" name="m_status.unknown">
      <notes>
        <note category="file-source" priority="1">Part-DB1\src\DataTables\PartsDataTable.php:260</note>
        <note category="file-source" priority="1">Part-DB1\src\DataTables\PartsDataTable.php:262</note>
        <note category="file-source" priority="1">Part-DB1\src\Form\Part\PartBaseType.php:90</note>
        <note priority="1">Part-DB1\src\DataTables\PartsDataTable.php:208</note>
        <note priority="1">Part-DB1\src\DataTables\PartsDataTable.php:210</note>
        <note priority="1">Part-DB1\src\Form\Part\PartBaseType.php:88</note>
      </notes>
      <segment state="translated">
        <source>m_status.unknown</source>
        <target>Unbekannt</target>
      </segment>
    </unit>
    <unit id="BEnlUff" name="m_status.announced">
      <notes>
        <note category="file-source" priority="1">Part-DB1\src\DataTables\PartsDataTable.php:263</note>
        <note category="file-source" priority="1">Part-DB1\src\Form\Part\PartBaseType.php:90</note>
        <note priority="1">Part-DB1\src\DataTables\PartsDataTable.php:211</note>
        <note priority="1">Part-DB1\src\Form\Part\PartBaseType.php:88</note>
      </notes>
      <segment state="translated">
        <source>m_status.announced</source>
        <target>Angekündigt</target>
      </segment>
    </unit>
    <unit id="TN5xR7J" name="m_status.active">
      <notes>
        <note category="file-source" priority="1">Part-DB1\src\DataTables\PartsDataTable.php:264</note>
        <note category="file-source" priority="1">Part-DB1\src\Form\Part\PartBaseType.php:90</note>
        <note priority="1">Part-DB1\src\DataTables\PartsDataTable.php:212</note>
        <note priority="1">Part-DB1\src\Form\Part\PartBaseType.php:88</note>
      </notes>
      <segment state="translated">
        <source>m_status.active</source>
        <target>Aktiv</target>
      </segment>
    </unit>
    <unit id="0McKh_8" name="m_status.nrfnd">
      <notes>
        <note category="file-source" priority="1">Part-DB1\src\DataTables\PartsDataTable.php:265</note>
        <note category="file-source" priority="1">Part-DB1\src\Form\Part\PartBaseType.php:90</note>
        <note priority="1">Part-DB1\src\DataTables\PartsDataTable.php:213</note>
        <note priority="1">Part-DB1\src\Form\Part\PartBaseType.php:88</note>
      </notes>
      <segment state="translated">
        <source>m_status.nrfnd</source>
        <target>Not recommended for new designs</target>
      </segment>
    </unit>
    <unit id="L7yLwn0" name="m_status.eol">
      <notes>
        <note category="file-source" priority="1">Part-DB1\src\DataTables\PartsDataTable.php:266</note>
        <note category="file-source" priority="1">Part-DB1\src\Form\Part\PartBaseType.php:90</note>
        <note priority="1">Part-DB1\src\DataTables\PartsDataTable.php:214</note>
        <note priority="1">Part-DB1\src\Form\Part\PartBaseType.php:88</note>
      </notes>
      <segment state="translated">
        <source>m_status.eol</source>
        <target>End of life</target>
      </segment>
    </unit>
    <unit id="5jxVP1H" name="m_status.discontinued">
      <notes>
        <note category="file-source" priority="1">Part-DB1\src\DataTables\PartsDataTable.php:267</note>
        <note category="file-source" priority="1">Part-DB1\src\Form\Part\PartBaseType.php:90</note>
        <note priority="1">Part-DB1\src\DataTables\PartsDataTable.php:215</note>
        <note priority="1">Part-DB1\src\Form\Part\PartBaseType.php:88</note>
      </notes>
      <segment state="translated">
        <source>m_status.discontinued</source>
        <target>Discontinued</target>
      </segment>
    </unit>
    <unit id="HTkvjkE" name="part.table.mpn">
      <notes>
        <note category="file-source" priority="1">Part-DB1\src\DataTables\PartsDataTable.php:271</note>
        <note priority="1">Part-DB1\src\DataTables\PartsDataTable.php:219</note>
      </notes>
      <segment state="translated">
        <source>part.table.mpn</source>
        <target>MPN</target>
      </segment>
    </unit>
    <unit id="q_AsQoZ" name="part.table.mass">
      <notes>
        <note category="file-source" priority="1">Part-DB1\src\DataTables\PartsDataTable.php:275</note>
        <note priority="1">Part-DB1\src\DataTables\PartsDataTable.php:223</note>
      </notes>
      <segment state="translated">
        <source>part.table.mass</source>
        <target>Gewicht</target>
      </segment>
    </unit>
    <unit id="Cwisdej" name="part.table.tags">
      <notes>
        <note category="file-source" priority="1">Part-DB1\src\DataTables\PartsDataTable.php:279</note>
        <note priority="1">Part-DB1\src\DataTables\PartsDataTable.php:227</note>
      </notes>
      <segment state="translated">
        <source>part.table.tags</source>
        <target>Tags</target>
      </segment>
    </unit>
    <unit id="gGfALE0" name="part.table.attachments">
      <notes>
        <note category="file-source" priority="1">Part-DB1\src\DataTables\PartsDataTable.php:283</note>
        <note priority="1">Part-DB1\src\DataTables\PartsDataTable.php:231</note>
      </notes>
      <segment state="translated">
        <source>part.table.attachments</source>
        <target>Dateianhänge</target>
      </segment>
    </unit>
    <unit id="HISU3ZB" name="flash.login_successful">
      <notes>
        <note category="file-source" priority="1">Part-DB1\src\EventSubscriber\UserSystem\LoginSuccessSubscriber.php:82</note>
        <note priority="1">Part-DB1\src\EventSubscriber\LoginSuccessListener.php:82</note>
      </notes>
      <segment state="translated">
        <source>flash.login_successful</source>
        <target>Login erfolgreich.</target>
      </segment>
    </unit>
    <unit id="2xohoLw" name="JSON">
      <notes>
        <note category="file-source" priority="1">Part-DB1\src\Form\AdminPages\ImportType.php:77</note>
        <note priority="1">Part-DB1\src\Form\AdminPages\ImportType.php:77</note>
        <note priority="1">src\Form\ImportType.php:68</note>
      </notes>
      <segment state="translated">
        <source>JSON</source>
        <target>JSON</target>
      </segment>
    </unit>
    <unit id="QGWOmvj" name="XML">
      <notes>
        <note category="file-source" priority="1">Part-DB1\src\Form\AdminPages\ImportType.php:77</note>
        <note priority="1">Part-DB1\src\Form\AdminPages\ImportType.php:77</note>
        <note priority="1">src\Form\ImportType.php:68</note>
      </notes>
      <segment state="translated">
        <source>XML</source>
        <target>XML</target>
      </segment>
    </unit>
    <unit id="62tC9Ux" name="CSV">
      <notes>
        <note category="file-source" priority="1">Part-DB1\src\Form\AdminPages\ImportType.php:77</note>
        <note priority="1">Part-DB1\src\Form\AdminPages\ImportType.php:77</note>
        <note priority="1">src\Form\ImportType.php:68</note>
      </notes>
      <segment state="translated">
        <source>CSV</source>
        <target>CSV</target>
      </segment>
    </unit>
    <unit id="m26KvkJ" name="YAML">
      <notes>
        <note category="file-source" priority="1">Part-DB1\src\Form\AdminPages\ImportType.php:77</note>
        <note priority="1">Part-DB1\src\Form\AdminPages\ImportType.php:77</note>
        <note priority="1">src\Form\ImportType.php:68</note>
      </notes>
      <segment state="translated">
        <source>YAML</source>
        <target>YAML</target>
      </segment>
    </unit>
    <unit id="_JM6Jxg" name="import.abort_on_validation.help">
      <notes>
        <note category="file-source" priority="1">Part-DB1\src\Form\AdminPages\ImportType.php:124</note>
        <note priority="1">Part-DB1\src\Form\AdminPages\ImportType.php:124</note>
      </notes>
      <segment state="translated">
        <source>import.abort_on_validation.help</source>
        <target>Wenn diese Option aktivert ist, wird beim erkennen ungültiger Daten der gesamte Vorgang abgebrochen. Ist diese Option nicht aktiv, werden ungültige Einträge ignoriert und versucht die anderen Einträge zu importieren.</target>
      </segment>
    </unit>
    <unit id="Peaf8Qu" name="import.csv_separator">
      <notes>
        <note category="file-source" priority="1">Part-DB1\src\Form\AdminPages\ImportType.php:86</note>
        <note priority="1">Part-DB1\src\Form\AdminPages\ImportType.php:86</note>
        <note priority="1">src\Form\ImportType.php:70</note>
      </notes>
      <segment state="translated">
        <source>import.csv_separator</source>
        <target>CSV Trennzeichen</target>
      </segment>
    </unit>
    <unit id="dmNi.3b" name="parent.label">
      <notes>
        <note category="file-source" priority="1">Part-DB1\src\Form\AdminPages\ImportType.php:93</note>
        <note priority="1">Part-DB1\src\Form\AdminPages\ImportType.php:93</note>
        <note priority="1">src\Form\ImportType.php:72</note>
      </notes>
      <segment state="translated">
        <source>parent.label</source>
        <target>Übergeordnetes Element</target>
      </segment>
    </unit>
    <unit id="VteZCnR" name="import.file">
      <notes>
        <note category="file-source" priority="1">Part-DB1\src\Form\AdminPages\ImportType.php:101</note>
        <note priority="1">Part-DB1\src\Form\AdminPages\ImportType.php:101</note>
        <note priority="1">src\Form\ImportType.php:75</note>
      </notes>
      <segment state="translated">
        <source>import.file</source>
        <target>Datei</target>
      </segment>
    </unit>
    <unit id="0ybwwKw" name="import.preserve_children">
      <notes>
        <note category="file-source" priority="1">Part-DB1\src\Form\AdminPages\ImportType.php:111</note>
        <note priority="1">Part-DB1\src\Form\AdminPages\ImportType.php:111</note>
        <note priority="1">src\Form\ImportType.php:78</note>
      </notes>
      <segment state="translated">
        <source>import.preserve_children</source>
        <target>Importiere auch Unterelemente</target>
      </segment>
    </unit>
    <unit id="yyIAudL" name="import.abort_on_validation">
      <notes>
        <note category="file-source" priority="1">Part-DB1\src\Form\AdminPages\ImportType.php:120</note>
        <note priority="1">Part-DB1\src\Form\AdminPages\ImportType.php:120</note>
        <note priority="1">src\Form\ImportType.php:80</note>
      </notes>
      <segment state="translated">
        <source>import.abort_on_validation</source>
        <target>Breche bei Invaliden Daten ab</target>
      </segment>
    </unit>
    <unit id="d0GsgCW" name="import.btn">
      <notes>
        <note category="file-source" priority="1">Part-DB1\src\Form\AdminPages\ImportType.php:132</note>
        <note priority="1">Part-DB1\src\Form\AdminPages\ImportType.php:132</note>
        <note priority="1">src\Form\ImportType.php:85</note>
      </notes>
      <segment state="translated">
        <source>import.btn</source>
        <target>Importieren</target>
      </segment>
    </unit>
    <unit id="_z1YTpv" name="attachment.edit.secure_file.help">
      <notes>
        <note category="file-source" priority="1">Part-DB1\src\Form\AttachmentFormType.php:113</note>
        <note priority="1">Part-DB1\src\Form\AttachmentFormType.php:109</note>
      </notes>
      <segment state="translated">
        <source>attachment.edit.secure_file.help</source>
        <target>Auf ein Anhang der als privat gekennzeichnet ist, kann nur durch einen angemeldeten Benutzer zugegriffen werden, der die entsprechende Berechtigung besitzt. Wenn diese Option aktiv ist, werden keine Thumbnails erzeugt, und der Zugriff auf die Datei ist langsamer.</target>
      </segment>
    </unit>
    <unit id="pCsSiaz" name="attachment.edit.url.help">
      <notes>
        <note category="file-source" priority="1">Part-DB1\src\Form\AttachmentFormType.php:127</note>
        <note priority="1">Part-DB1\src\Form\AttachmentFormType.php:123</note>
      </notes>
      <segment state="translated">
        <source>attachment.edit.url.help</source>
        <target>Hier kann entweder eine URL zu einer externen Datei eingetragen werden, oder es wird durch Eingabe eines Stichwortes in den eingebauten Ressourcen gesucht (z.B. Footprints).</target>
      </segment>
    </unit>
    <unit id="3ZnUiT_" name="attachment.edit.name">
      <notes>
        <note category="file-source" priority="1">Part-DB1\src\Form\AttachmentFormType.php:82</note>
        <note priority="1">Part-DB1\src\Form\AttachmentFormType.php:79</note>
      </notes>
      <segment state="translated">
        <source>attachment.edit.name</source>
        <target>Name</target>
      </segment>
    </unit>
    <unit id="kAlm7LR" name="attachment.edit.attachment_type">
      <notes>
        <note category="file-source" priority="1">Part-DB1\src\Form\AttachmentFormType.php:85</note>
        <note priority="1">Part-DB1\src\Form\AttachmentFormType.php:82</note>
      </notes>
      <segment state="translated">
        <source>attachment.edit.attachment_type</source>
        <target>Anhangstyp</target>
      </segment>
    </unit>
    <unit id="xUV7Oz9" name="attachment.edit.show_in_table">
      <notes>
        <note category="file-source" priority="1">Part-DB1\src\Form\AttachmentFormType.php:94</note>
        <note priority="1">Part-DB1\src\Form\AttachmentFormType.php:91</note>
      </notes>
      <segment state="translated">
        <source>attachment.edit.show_in_table</source>
        <target>Zeige in Tabelle</target>
      </segment>
    </unit>
    <unit id="v6FVutS" name="attachment.edit.secure_file">
      <notes>
        <note category="file-source" priority="1">Part-DB1\src\Form\AttachmentFormType.php:105</note>
        <note priority="1">Part-DB1\src\Form\AttachmentFormType.php:102</note>
      </notes>
      <segment state="translated">
        <source>attachment.edit.secure_file</source>
        <target>Privater Anhang</target>
      </segment>
    </unit>
    <unit id="TRy0RSZ" name="attachment.edit.url">
      <notes>
        <note category="file-source" priority="1">Part-DB1\src\Form\AttachmentFormType.php:119</note>
        <note priority="1">Part-DB1\src\Form\AttachmentFormType.php:115</note>
      </notes>
      <segment state="translated">
        <source>attachment.edit.url</source>
        <target>URL</target>
      </segment>
    </unit>
    <unit id="ZZjrGgS" name="attachment.edit.download_url">
      <notes>
        <note category="file-source" priority="1">Part-DB1\src\Form\AttachmentFormType.php:133</note>
        <note priority="1">Part-DB1\src\Form\AttachmentFormType.php:129</note>
      </notes>
      <segment state="translated">
        <source>attachment.edit.download_url</source>
        <target>Downloade externe Datei</target>
      </segment>
    </unit>
    <unit id="Pew.kQr" name="attachment.edit.file">
      <notes>
        <note category="file-source" priority="1">Part-DB1\src\Form\AttachmentFormType.php:146</note>
        <note priority="1">Part-DB1\src\Form\AttachmentFormType.php:142</note>
      </notes>
      <segment state="translated">
        <source>attachment.edit.file</source>
        <target>Datei hochladen</target>
      </segment>
    </unit>
    <unit id="oZsKN5d" name="part.label">
      <notes>
        <note category="file-source" priority="1">Part-DB1\src\Form\LabelOptionsType.php:68</note>
        <note category="file-source" priority="1">Part-DB1\src\Services\ElementTypeNameGenerator.php:86</note>
      </notes>
      <segment state="translated">
        <source>part.label</source>
        <target>Bauteil</target>
      </segment>
    </unit>
    <unit id="ucI6a2E" name="part_lot.label">
      <notes>
        <note category="file-source" priority="1">Part-DB1\src\Form\LabelOptionsType.php:68</note>
        <note category="file-source" priority="1">Part-DB1\src\Services\ElementTypeNameGenerator.php:87</note>
      </notes>
      <segment state="translated">
        <source>part_lot.label</source>
        <target>Bauteile Lot</target>
      </segment>
    </unit>
    <unit id="FmESg.O" name="label_options.barcode_type.none">
      <notes>
        <note category="file-source" priority="1">Part-DB1\src\Form\LabelOptionsType.php:78</note>
      </notes>
      <segment state="translated">
        <source>label_options.barcode_type.none</source>
        <target>Keiner</target>
      </segment>
    </unit>
    <unit id="MxYhcsN" name="label_options.barcode_type.qr">
      <notes>
        <note category="file-source" priority="1">Part-DB1\src\Form\LabelOptionsType.php:78</note>
      </notes>
      <segment state="translated">
        <source>label_options.barcode_type.qr</source>
        <target>QR-Code (empfohlen)</target>
      </segment>
    </unit>
    <unit id="uIJQMqh" name="label_options.barcode_type.code128">
      <notes>
        <note category="file-source" priority="1">Part-DB1\src\Form\LabelOptionsType.php:78</note>
      </notes>
      <segment state="translated">
        <source>label_options.barcode_type.code128</source>
        <target>Code 128 (empfohlen)</target>
      </segment>
    </unit>
    <unit id="56JwbDf" name="label_options.barcode_type.code39">
      <notes>
        <note category="file-source" priority="1">Part-DB1\src\Form\LabelOptionsType.php:78</note>
      </notes>
      <segment state="translated">
        <source>label_options.barcode_type.code39</source>
        <target>Code 39 (empfohlen)</target>
      </segment>
    </unit>
    <unit id="lz068u3" name="label_options.barcode_type.code93">
      <notes>
        <note category="file-source" priority="1">Part-DB1\src\Form\LabelOptionsType.php:78</note>
      </notes>
      <segment state="translated">
        <source>label_options.barcode_type.code93</source>
        <target>Code 93</target>
      </segment>
    </unit>
    <unit id="kPFpWmf" name="label_options.barcode_type.datamatrix">
      <notes>
        <note category="file-source" priority="1">Part-DB1\src\Form\LabelOptionsType.php:78</note>
      </notes>
      <segment state="translated">
        <source>label_options.barcode_type.datamatrix</source>
        <target>Datamatrix</target>
      </segment>
    </unit>
    <unit id="7I9OV_t" name="label_options.lines_mode.html">
      <notes>
        <note category="file-source" priority="1">Part-DB1\src\Form\LabelOptionsType.php:122</note>
      </notes>
      <segment state="translated">
        <source>label_options.lines_mode.html</source>
        <target>HTML</target>
      </segment>
    </unit>
    <unit id="dFMpKDI" name="label.options.lines_mode.twig">
      <notes>
        <note category="file-source" priority="1">Part-DB1\src\Form\LabelOptionsType.php:122</note>
      </notes>
      <segment state="translated">
        <source>label.options.lines_mode.twig</source>
        <target>Twig</target>
      </segment>
    </unit>
    <unit id="BybM1v9" name="label_options.lines_mode.help">
      <notes>
        <note category="file-source" priority="1">Part-DB1\src\Form\LabelOptionsType.php:126</note>
      </notes>
      <segment state="translated">
        <source>label_options.lines_mode.help</source>
        <target>Wenn sie hier Twig auswählen, wird das Contentfeld als Twig-Template interpretiert. Weitere Hilfe gibt es in der &lt;a href="https://twig.symfony.com/doc/3.x/templates.html"&gt;Twig Dokumentation&lt;/a&gt; und dem &lt;a href="https://github.com/Part-DB/Part-DB-symfony/wiki/Labels#twig-mode"&gt;Wiki&lt;/a&gt;.</target>
      </segment>
    </unit>
    <unit id="2d9g1o5" name="label_options.page_size.label">
      <notes>
        <note category="file-source" priority="1">Part-DB1\src\Form\LabelOptionsType.php:47</note>
      </notes>
      <segment state="translated">
        <source>label_options.page_size.label</source>
        <target>Größe</target>
      </segment>
    </unit>
    <unit id="7ZEGFJ3" name="label_options.supported_elements.label">
      <notes>
        <note category="file-source" priority="1">Part-DB1\src\Form\LabelOptionsType.php:66</note>
      </notes>
      <segment state="translated">
        <source>label_options.supported_elements.label</source>
        <target>Elementtyp</target>
      </segment>
    </unit>
    <unit id="eSLhawk" name="label_options.barcode_type.label">
      <notes>
        <note category="file-source" priority="1">Part-DB1\src\Form\LabelOptionsType.php:75</note>
      </notes>
      <segment state="translated">
        <source>label_options.barcode_type.label</source>
        <target>Barcodetyp</target>
      </segment>
    </unit>
    <unit id="Z8_BSQ1" name="label_profile.lines.label">
      <notes>
        <note category="file-source" priority="1">Part-DB1\src\Form\LabelOptionsType.php:102</note>
      </notes>
      <segment state="translated">
        <source>label_profile.lines.label</source>
        <target>Inhalt</target>
      </segment>
    </unit>
    <unit id="LfMiT9B" name="label_options.additional_css.label">
      <notes>
        <note category="file-source" priority="1">Part-DB1\src\Form\LabelOptionsType.php:111</note>
      </notes>
      <segment state="translated">
        <source>label_options.additional_css.label</source>
        <target>Zusätzliches CSS</target>
      </segment>
    </unit>
    <unit id="0A6Twij" name="label_options.lines_mode.label">
      <notes>
        <note category="file-source" priority="1">Part-DB1\src\Form\LabelOptionsType.php:120</note>
      </notes>
      <segment state="translated">
        <source>label_options.lines_mode.label</source>
        <target>Parser Modus</target>
      </segment>
    </unit>
    <unit id="aPqzFJs" name="label_options.width.placeholder">
      <notes>
        <note category="file-source" priority="1">Part-DB1\src\Form\LabelOptionsType.php:51</note>
      </notes>
      <segment state="translated">
        <source>label_options.width.placeholder</source>
        <target>Breite</target>
      </segment>
    </unit>
    <unit id="t.j1KtN" name="label_options.height.placeholder">
      <notes>
        <note category="file-source" priority="1">Part-DB1\src\Form\LabelOptionsType.php:60</note>
      </notes>
      <segment state="translated">
        <source>label_options.height.placeholder</source>
        <target>Höhe</target>
      </segment>
    </unit>
    <unit id="nez5RLt" name="label_generator.target_id.range_hint">
      <notes>
        <note category="file-source" priority="1">Part-DB1\src\Form\LabelSystem\LabelDialogType.php:49</note>
      </notes>
      <segment state="translated">
        <source>label_generator.target_id.range_hint</source>
        <target>Sie können hier mehrere IDs (z.B. 1, 2, 3) und/oder einen Bereich angeben, um Barcodes für mehrere Elemente auf einmal zu erzeugen.</target>
      </segment>
    </unit>
    <unit id="GN.UJxb" name="label_generator.target_id.label">
      <notes>
        <note category="file-source" priority="1">Part-DB1\src\Form\LabelSystem\LabelDialogType.php:46</note>
      </notes>
      <segment state="translated">
        <source>label_generator.target_id.label</source>
        <target>Element IDs</target>
      </segment>
    </unit>
    <unit id="xSJAE3a" name="label_generator.update">
      <notes>
        <note category="file-source" priority="1">Part-DB1\src\Form\LabelSystem\LabelDialogType.php:59</note>
      </notes>
      <segment state="translated">
        <source>label_generator.update</source>
        <target>Update</target>
      </segment>
    </unit>
    <unit id="QQCsPWt" name="scan_dialog.input">
      <notes>
        <note category="file-source" priority="1">Part-DB1\src\Form\LabelSystem\ScanDialogType.php:36</note>
      </notes>
      <segment state="translated">
        <source>scan_dialog.input</source>
        <target>Input</target>
      </segment>
    </unit>
    <unit id="xENLE_d" name="scan_dialog.submit">
      <notes>
        <note category="file-source" priority="1">Part-DB1\src\Form\LabelSystem\ScanDialogType.php:44</note>
      </notes>
      <segment state="translated">
        <source>scan_dialog.submit</source>
        <target>Absenden</target>
      </segment>
    </unit>
    <unit id="o.P_V00" name="parameters.name.placeholder">
      <notes>
        <note category="file-source" priority="1">Part-DB1\src\Form\ParameterType.php:41</note>
      </notes>
      <segment state="translated">
        <source>parameters.name.placeholder</source>
        <target>z.B. DC Current Gain</target>
      </segment>
    </unit>
    <unit id="3LWIDYM" name="parameters.symbol.placeholder">
      <notes>
        <note category="file-source" priority="1">Part-DB1\src\Form\ParameterType.php:50</note>
      </notes>
      <segment state="translated">
        <source>parameters.symbol.placeholder</source>
        <target>z.B. h_{FE}</target>
      </segment>
    </unit>
    <unit id="w7bfLKj" name="parameters.text.placeholder">
      <notes>
        <note category="file-source" priority="1">Part-DB1\src\Form\ParameterType.php:60</note>
      </notes>
      <segment state="translated">
        <source>parameters.text.placeholder</source>
        <target>z.B. Test Specifications</target>
      </segment>
    </unit>
    <unit id="6utToZ6" name="parameters.max.placeholder">
      <notes>
        <note category="file-source" priority="1">Part-DB1\src\Form\ParameterType.php:71</note>
      </notes>
      <segment state="translated">
        <source>parameters.max.placeholder</source>
        <target>z.B. 350</target>
      </segment>
    </unit>
    <unit id="BypUOrf" name="parameters.min.placeholder">
      <notes>
        <note category="file-source" priority="1">Part-DB1\src\Form\ParameterType.php:82</note>
      </notes>
      <segment state="translated">
        <source>parameters.min.placeholder</source>
        <target>z.B. 100</target>
      </segment>
    </unit>
    <unit id="VmYIvYF" name="parameters.typical.placeholder">
      <notes>
        <note category="file-source" priority="1">Part-DB1\src\Form\ParameterType.php:93</note>
      </notes>
      <segment state="translated">
        <source>parameters.typical.placeholder</source>
        <target>z.B. 200</target>
      </segment>
    </unit>
    <unit id="kvhGoo0" name="parameters.unit.placeholder">
      <notes>
        <note category="file-source" priority="1">Part-DB1\src\Form\ParameterType.php:103</note>
      </notes>
      <segment state="translated">
        <source>parameters.unit.placeholder</source>
        <target>z.B. V</target>
      </segment>
    </unit>
    <unit id="kL5OSi8" name="parameter.group.placeholder">
      <notes>
        <note category="file-source" priority="1">Part-DB1\src\Form\ParameterType.php:114</note>
      </notes>
      <segment state="translated">
        <source>parameter.group.placeholder</source>
        <target>z.B. Technische Spezifikationen</target>
      </segment>
    </unit>
    <unit id="jv6wCpP" name="orderdetails.edit.supplierpartnr">
      <notes>
        <note category="file-source" priority="1">Part-DB1\src\Form\Part\OrderdetailType.php:72</note>
        <note priority="1">Part-DB1\src\Form\Part\OrderdetailType.php:75</note>
      </notes>
      <segment state="translated">
        <source>orderdetails.edit.supplierpartnr</source>
        <target>Bestellnummer</target>
      </segment>
    </unit>
    <unit id="CimWRtu" name="orderdetails.edit.supplier">
      <notes>
        <note category="file-source" priority="1">Part-DB1\src\Form\Part\OrderdetailType.php:81</note>
        <note priority="1">Part-DB1\src\Form\Part\OrderdetailType.php:84</note>
      </notes>
      <segment state="translated">
        <source>orderdetails.edit.supplier</source>
        <target>Lieferant</target>
      </segment>
    </unit>
    <unit id="qfScBBj" name="orderdetails.edit.url">
      <notes>
        <note category="file-source" priority="1">Part-DB1\src\Form\Part\OrderdetailType.php:87</note>
        <note priority="1">Part-DB1\src\Form\Part\OrderdetailType.php:90</note>
      </notes>
      <segment state="translated">
        <source>orderdetails.edit.url</source>
        <target>Link zum Angebot</target>
      </segment>
    </unit>
    <unit id="D_288lV" name="orderdetails.edit.obsolete">
      <notes>
        <note category="file-source" priority="1">Part-DB1\src\Form\Part\OrderdetailType.php:93</note>
        <note priority="1">Part-DB1\src\Form\Part\OrderdetailType.php:96</note>
      </notes>
      <segment state="translated">
        <source>orderdetails.edit.obsolete</source>
        <target>Nicht mehr lieferbar</target>
      </segment>
    </unit>
    <unit id="7r_nI9R" name="orderdetails.edit.supplierpartnr.placeholder">
      <notes>
        <note category="file-source" priority="1">Part-DB1\src\Form\Part\OrderdetailType.php:75</note>
        <note priority="1">Part-DB1\src\Form\Part\OrderdetailType.php:78</note>
      </notes>
      <segment state="translated">
        <source>orderdetails.edit.supplierpartnr.placeholder</source>
        <target>z.B. BC 547C</target>
      </segment>
    </unit>
    <unit id="HZwLFnu" name="part.edit.name">
      <notes>
        <note category="file-source" priority="1">Part-DB1\src\Form\Part\PartBaseType.php:101</note>
        <note priority="1">Part-DB1\src\Form\Part\PartBaseType.php:99</note>
      </notes>
      <segment state="translated">
        <source>part.edit.name</source>
        <target>Name</target>
      </segment>
    </unit>
    <unit id="9MhdLlK" name="part.edit.description">
      <notes>
        <note category="file-source" priority="1">Part-DB1\src\Form\Part\PartBaseType.php:109</note>
        <note priority="1">Part-DB1\src\Form\Part\PartBaseType.php:107</note>
      </notes>
      <segment state="translated">
        <source>part.edit.description</source>
        <target>Beschreibung</target>
      </segment>
    </unit>
    <unit id="Xzj9BP8" name="part.edit.mininstock">
      <notes>
        <note category="file-source" priority="1">Part-DB1\src\Form\Part\PartBaseType.php:120</note>
        <note priority="1">Part-DB1\src\Form\Part\PartBaseType.php:118</note>
      </notes>
      <segment state="translated">
        <source>part.edit.mininstock</source>
        <target>Mindestbestand</target>
      </segment>
    </unit>
    <unit id="1VN9ldj" name="part.edit.category">
      <notes>
        <note category="file-source" priority="1">Part-DB1\src\Form\Part\PartBaseType.php:129</note>
        <note priority="1">Part-DB1\src\Form\Part\PartBaseType.php:127</note>
      </notes>
      <segment state="translated">
        <source>part.edit.category</source>
        <target>Kategorie</target>
      </segment>
    </unit>
    <unit id="IROdosg" name="part.edit.footprint">
      <notes>
        <note category="file-source" priority="1">Part-DB1\src\Form\Part\PartBaseType.php:135</note>
        <note priority="1">Part-DB1\src\Form\Part\PartBaseType.php:133</note>
      </notes>
      <segment state="translated">
        <source>part.edit.footprint</source>
        <target>Footprint</target>
      </segment>
    </unit>
    <unit id="KHkWjTz" name="part.edit.tags">
      <notes>
        <note category="file-source" priority="1">Part-DB1\src\Form\Part\PartBaseType.php:142</note>
        <note priority="1">Part-DB1\src\Form\Part\PartBaseType.php:140</note>
      </notes>
      <segment state="translated">
        <source>part.edit.tags</source>
        <target>Tags</target>
      </segment>
    </unit>
    <unit id="4ok13kM" name="part.edit.manufacturer.label">
      <notes>
        <note category="file-source" priority="1">Part-DB1\src\Form\Part\PartBaseType.php:154</note>
        <note priority="1">Part-DB1\src\Form\Part\PartBaseType.php:152</note>
      </notes>
      <segment state="translated">
        <source>part.edit.manufacturer.label</source>
        <target>Hersteller</target>
      </segment>
    </unit>
    <unit id="0qS9528" name="part.edit.manufacturer_url.label">
      <notes>
        <note category="file-source" priority="1">Part-DB1\src\Form\Part\PartBaseType.php:161</note>
        <note priority="1">Part-DB1\src\Form\Part\PartBaseType.php:159</note>
      </notes>
      <segment state="translated">
        <source>part.edit.manufacturer_url.label</source>
        <target>Link zur Produktseite</target>
      </segment>
    </unit>
    <unit id="tuRAA_9" name="part.edit.mpn">
      <notes>
        <note category="file-source" priority="1">Part-DB1\src\Form\Part\PartBaseType.php:167</note>
        <note priority="1">Part-DB1\src\Form\Part\PartBaseType.php:165</note>
      </notes>
      <segment state="translated">
        <source>part.edit.mpn</source>
        <target>Bauteilenummer des Herstellers</target>
      </segment>
    </unit>
    <unit id="rcE_03k" name="part.edit.manufacturing_status">
      <notes>
        <note category="file-source" priority="1">Part-DB1\src\Form\Part\PartBaseType.php:173</note>
        <note priority="1">Part-DB1\src\Form\Part\PartBaseType.php:171</note>
      </notes>
      <segment state="translated">
        <source>part.edit.manufacturing_status</source>
        <target>Herstellungsstatus</target>
      </segment>
    </unit>
    <unit id="tdUi2VV" name="part.edit.needs_review">
      <notes>
        <note category="file-source" priority="1">Part-DB1\src\Form\Part\PartBaseType.php:181</note>
        <note priority="1">Part-DB1\src\Form\Part\PartBaseType.php:179</note>
      </notes>
      <segment state="translated">
        <source>part.edit.needs_review</source>
        <target>Review benötigt</target>
      </segment>
    </unit>
    <unit id="thxZ5LH" name="part.edit.is_favorite">
      <notes>
        <note category="file-source" priority="1">Part-DB1\src\Form\Part\PartBaseType.php:189</note>
        <note priority="1">Part-DB1\src\Form\Part\PartBaseType.php:187</note>
      </notes>
      <segment state="translated">
        <source>part.edit.is_favorite</source>
        <target>Favorit</target>
      </segment>
    </unit>
    <unit id="epWuzE5" name="part.edit.mass">
      <notes>
        <note category="file-source" priority="1">Part-DB1\src\Form\Part\PartBaseType.php:197</note>
        <note priority="1">Part-DB1\src\Form\Part\PartBaseType.php:195</note>
      </notes>
      <segment state="translated">
        <source>part.edit.mass</source>
        <target>Gewicht</target>
      </segment>
    </unit>
    <unit id="kpiGJo0" name="part.edit.partUnit">
      <notes>
        <note category="file-source" priority="1">Part-DB1\src\Form\Part\PartBaseType.php:203</note>
        <note priority="1">Part-DB1\src\Form\Part\PartBaseType.php:201</note>
      </notes>
      <segment state="translated">
        <source>part.edit.partUnit</source>
        <target>Maßeinheit</target>
      </segment>
    </unit>
    <unit id="LTZRVlq" name="part.edit.comment">
      <notes>
        <note category="file-source" priority="1">Part-DB1\src\Form\Part\PartBaseType.php:212</note>
        <note priority="1">Part-DB1\src\Form\Part\PartBaseType.php:210</note>
      </notes>
      <segment state="translated">
        <source>part.edit.comment</source>
        <target>Kommentat</target>
      </segment>
    </unit>
    <unit id="cIVLqUs" name="part.edit.master_attachment">
      <notes>
        <note category="file-source" priority="1">Part-DB1\src\Form\Part\PartBaseType.php:250</note>
        <note priority="1">Part-DB1\src\Form\Part\PartBaseType.php:246</note>
      </notes>
      <segment state="translated">
        <source>part.edit.master_attachment</source>
        <target>Vorschaubild</target>
      </segment>
    </unit>
    <unit id="vZwa6za" name="part.edit.save">
      <notes>
        <note category="file-source" priority="1">Part-DB1\src\Form\Part\PartBaseType.php:295</note>
        <note priority="1">Part-DB1\src\Form\Part\PartBaseType.php:276</note>
        <note priority="1">src\Form\PartType.php:91</note>
      </notes>
      <segment state="translated">
        <source>part.edit.save</source>
        <target>Änderungen übernehmen</target>
      </segment>
    </unit>
    <unit id="_GqPyC3" name="part.edit.reset">
      <notes>
        <note category="file-source" priority="1">Part-DB1\src\Form\Part\PartBaseType.php:296</note>
        <note priority="1">Part-DB1\src\Form\Part\PartBaseType.php:277</note>
        <note priority="1">src\Form\PartType.php:92</note>
      </notes>
      <segment state="translated">
        <source>part.edit.reset</source>
        <target>Änderungen verwerfen</target>
      </segment>
    </unit>
    <unit id="wN.sxj3" name="part.edit.name.placeholder">
      <notes>
        <note category="file-source" priority="1">Part-DB1\src\Form\Part\PartBaseType.php:105</note>
        <note priority="1">Part-DB1\src\Form\Part\PartBaseType.php:103</note>
      </notes>
      <segment state="translated">
        <source>part.edit.name.placeholder</source>
        <target>z.B. BC547</target>
      </segment>
    </unit>
    <unit id="rMHwTBI" name="part.edit.description.placeholder">
      <notes>
        <note category="file-source" priority="1">Part-DB1\src\Form\Part\PartBaseType.php:115</note>
        <note priority="1">Part-DB1\src\Form\Part\PartBaseType.php:113</note>
      </notes>
      <segment state="translated">
        <source>part.edit.description.placeholder</source>
        <target>z.B.  NPN 45V 0,1A 0,5W</target>
      </segment>
    </unit>
    <unit id=".V3Lfkf" name="part.editmininstock.placeholder">
      <notes>
        <note category="file-source" priority="1">Part-DB1\src\Form\Part\PartBaseType.php:123</note>
        <note priority="1">Part-DB1\src\Form\Part\PartBaseType.php:121</note>
      </notes>
      <segment state="translated">
        <source>part.editmininstock.placeholder</source>
        <target>z.B. 1</target>
      </segment>
    </unit>
    <unit id="6QS4K7r" name="part_lot.edit.description">
      <notes>
        <note category="file-source" priority="1">Part-DB1\src\Form\Part\PartLotType.php:69</note>
        <note priority="1">Part-DB1\src\Form\Part\PartLotType.php:69</note>
      </notes>
      <segment state="translated">
        <source>part_lot.edit.description</source>
        <target>Beschreibung</target>
      </segment>
    </unit>
    <unit id="IwPHYB0" name="part_lot.edit.location">
      <notes>
        <note category="file-source" priority="1">Part-DB1\src\Form\Part\PartLotType.php:78</note>
        <note priority="1">Part-DB1\src\Form\Part\PartLotType.php:78</note>
      </notes>
      <segment state="translated">
        <source>part_lot.edit.location</source>
        <target>Lagerort</target>
      </segment>
    </unit>
    <unit id="VEybZz7" name="part_lot.edit.amount">
      <notes>
        <note category="file-source" priority="1">Part-DB1\src\Form\Part\PartLotType.php:89</note>
        <note priority="1">Part-DB1\src\Form\Part\PartLotType.php:89</note>
      </notes>
      <segment state="translated">
        <source>part_lot.edit.amount</source>
        <target>Menge</target>
      </segment>
    </unit>
    <unit id="OPwK3Lq" name="part_lot.edit.instock_unknown">
      <notes>
        <note category="file-source" priority="1">Part-DB1\src\Form\Part\PartLotType.php:98</note>
        <note priority="1">Part-DB1\src\Form\Part\PartLotType.php:97</note>
      </notes>
      <segment state="translated">
        <source>part_lot.edit.instock_unknown</source>
        <target>Menge unbekannt</target>
      </segment>
    </unit>
    <unit id="uHBgsns" name="part_lot.edit.needs_refill">
      <notes>
        <note category="file-source" priority="1">Part-DB1\src\Form\Part\PartLotType.php:109</note>
        <note priority="1">Part-DB1\src\Form\Part\PartLotType.php:108</note>
      </notes>
      <segment state="translated">
        <source>part_lot.edit.needs_refill</source>
        <target>Muss aufgefüllt werden</target>
      </segment>
    </unit>
    <unit id="xorQnlc" name="part_lot.edit.expiration_date">
      <notes>
        <note category="file-source" priority="1">Part-DB1\src\Form\Part\PartLotType.php:120</note>
        <note priority="1">Part-DB1\src\Form\Part\PartLotType.php:119</note>
      </notes>
      <segment state="translated">
        <source>part_lot.edit.expiration_date</source>
        <target>Ablaufdatum</target>
      </segment>
    </unit>
    <unit id="OjwY78X" name="part_lot.edit.comment">
      <notes>
        <note category="file-source" priority="1">Part-DB1\src\Form\Part\PartLotType.php:128</note>
        <note priority="1">Part-DB1\src\Form\Part\PartLotType.php:125</note>
      </notes>
      <segment state="translated">
        <source>part_lot.edit.comment</source>
        <target>Kommentar</target>
      </segment>
    </unit>
    <unit id=".8YTKod" name="perm.group.other">
      <notes>
        <note category="file-source" priority="1">Part-DB1\src\Form\Permissions\PermissionsType.php:99</note>
        <note priority="1">Part-DB1\src\Form\Permissions\PermissionsType.php:99</note>
      </notes>
      <segment state="translated">
        <source>perm.group.other</source>
        <target>Verschiedene</target>
      </segment>
    </unit>
    <unit id="wPnvtWt" name="tfa_google.enable">
      <notes>
        <note category="file-source" priority="1">Part-DB1\src\Form\TFAGoogleSettingsType.php:97</note>
        <note priority="1">Part-DB1\src\Form\TFAGoogleSettingsType.php:97</note>
      </notes>
      <segment state="translated">
        <source>tfa_google.enable</source>
        <target>Authenticator App aktivieren</target>
      </segment>
    </unit>
    <unit id="g7Bwb96" name="tfa_google.disable">
      <notes>
        <note category="file-source" priority="1">Part-DB1\src\Form\TFAGoogleSettingsType.php:101</note>
        <note priority="1">Part-DB1\src\Form\TFAGoogleSettingsType.php:101</note>
      </notes>
      <segment state="translated">
        <source>tfa_google.disable</source>
        <target>Authenticator App deaktivieren</target>
      </segment>
    </unit>
    <unit id="j7YxSXm" name="google_confirmation">
      <notes>
        <note category="file-source" priority="1">Part-DB1\src\Form\TFAGoogleSettingsType.php:74</note>
        <note priority="1">Part-DB1\src\Form\TFAGoogleSettingsType.php:74</note>
      </notes>
      <segment state="translated">
        <source>google_confirmation</source>
        <target>Bestätigungscode</target>
      </segment>
    </unit>
    <unit id="Lq0fGXJ" name="user.timezone.label">
      <notes>
        <note category="file-source" priority="1">Part-DB1\src\Form\UserSettingsType.php:108</note>
        <note priority="1">Part-DB1\src\Form\UserSettingsType.php:108</note>
        <note priority="1">src\Form\UserSettingsType.php:46</note>
      </notes>
      <segment state="translated">
        <source>user.timezone.label</source>
        <target>Zeitzone</target>
      </segment>
    </unit>
    <unit id="uGQ16Yq" name="user.currency.label">
      <notes>
        <note category="file-source" priority="1">Part-DB1\src\Form\UserSettingsType.php:133</note>
        <note priority="1">Part-DB1\src\Form\UserSettingsType.php:132</note>
      </notes>
      <segment state="translated">
        <source>user.currency.label</source>
        <target>Bevorzugte Währung</target>
      </segment>
    </unit>
    <unit id="FX3KkuQ" name="save">
      <notes>
        <note category="file-source" priority="1">Part-DB1\src\Form\UserSettingsType.php:140</note>
        <note priority="1">Part-DB1\src\Form\UserSettingsType.php:139</note>
        <note priority="1">src\Form\UserSettingsType.php:53</note>
      </notes>
      <segment state="translated">
        <source>save</source>
        <target>Änderungen übernehmen</target>
      </segment>
    </unit>
    <unit id="Ab4wu0o" name="reset">
      <notes>
        <note category="file-source" priority="1">Part-DB1\src\Form\UserSettingsType.php:141</note>
        <note priority="1">Part-DB1\src\Form\UserSettingsType.php:140</note>
        <note priority="1">src\Form\UserSettingsType.php:54</note>
      </notes>
      <segment state="translated">
        <source>reset</source>
        <target>Änderungen verwerfen</target>
      </segment>
    </unit>
    <unit id="lx12TjD" name="user_settings.language.placeholder">
      <notes>
        <note category="file-source" priority="1">Part-DB1\src\Form\UserSettingsType.php:104</note>
        <note priority="1">Part-DB1\src\Form\UserSettingsType.php:104</note>
        <note priority="1">src\Form\UserSettingsType.php:45</note>
      </notes>
      <segment state="translated">
        <source>user_settings.language.placeholder</source>
        <target>Serverweite Sprache</target>
      </segment>
    </unit>
    <unit id="JROUC8Y" name="user_settings.timezone.placeholder">
      <notes>
        <note category="file-source" priority="1">Part-DB1\src\Form\UserSettingsType.php:115</note>
        <note priority="1">Part-DB1\src\Form\UserSettingsType.php:115</note>
        <note priority="1">src\Form\UserSettingsType.php:48</note>
      </notes>
      <segment state="translated">
        <source>user_settings.timezone.placeholder</source>
        <target>Serverweite Zeitzone</target>
      </segment>
    </unit>
    <unit id="ExjMUEE" name="attachment.label">
      <notes>
        <note category="file-source" priority="1">Part-DB1\src\Services\ElementTypeNameGenerator.php:79</note>
        <note priority="1">Part-DB1\src\Services\ElementTypeNameGenerator.php:79</note>
      </notes>
      <segment state="translated">
        <source>attachment.label</source>
        <target>Dateianhang</target>
      </segment>
    </unit>
    <unit id="ASJkLeb" name="attachment_type.label">
      <notes>
        <note category="file-source" priority="1">Part-DB1\src\Services\ElementTypeNameGenerator.php:81</note>
        <note priority="1">Part-DB1\src\Services\ElementTypeNameGenerator.php:81</note>
      </notes>
      <segment state="translated">
        <source>attachment_type.label</source>
        <target>Ahangstyp</target>
      </segment>
    </unit>
    <unit id="uR5eAkv" name="device.label">
      <notes>
        <note category="file-source" priority="1">Part-DB1\src\Services\ElementTypeNameGenerator.php:82</note>
        <note priority="1">Part-DB1\src\Services\ElementTypeNameGenerator.php:82</note>
      </notes>
      <segment state="translated">
        <source>device.label</source>
        <target>Baugruppe</target>
      </segment>
    </unit>
    <unit id="QPnDbnv" name="measurement_unit.label">
      <notes>
        <note category="file-source" priority="1">Part-DB1\src\Services\ElementTypeNameGenerator.php:85</note>
        <note priority="1">Part-DB1\src\Services\ElementTypeNameGenerator.php:85</note>
      </notes>
      <segment state="translated">
        <source>measurement_unit.label</source>
        <target>Maßeinheit</target>
      </segment>
    </unit>
    <unit id="5lJftbn" name="currency.label">
      <notes>
        <note category="file-source" priority="1">Part-DB1\src\Services\ElementTypeNameGenerator.php:90</note>
        <note priority="1">Part-DB1\src\Services\ElementTypeNameGenerator.php:90</note>
      </notes>
      <segment state="translated">
        <source>currency.label</source>
        <target>Währung</target>
      </segment>
    </unit>
    <unit id="zD9yfVF" name="orderdetail.label">
      <notes>
        <note category="file-source" priority="1">Part-DB1\src\Services\ElementTypeNameGenerator.php:91</note>
        <note priority="1">Part-DB1\src\Services\ElementTypeNameGenerator.php:91</note>
      </notes>
      <segment state="translated">
        <source>orderdetail.label</source>
        <target>Bestellinformation</target>
      </segment>
    </unit>
    <unit id="7_5mSa9" name="pricedetail.label">
      <notes>
        <note category="file-source" priority="1">Part-DB1\src\Services\ElementTypeNameGenerator.php:92</note>
        <note priority="1">Part-DB1\src\Services\ElementTypeNameGenerator.php:92</note>
      </notes>
      <segment state="translated">
        <source>pricedetail.label</source>
        <target>Preisinformation</target>
      </segment>
    </unit>
    <unit id="S4Z.EZY" name="user.label">
      <notes>
        <note category="file-source" priority="1">Part-DB1\src\Services\ElementTypeNameGenerator.php:94</note>
        <note priority="1">Part-DB1\src\Services\ElementTypeNameGenerator.php:94</note>
      </notes>
      <segment state="translated">
        <source>user.label</source>
        <target>Benutzer</target>
      </segment>
    </unit>
    <unit id="CxpVbHB" name="parameter.label">
      <notes>
        <note category="file-source" priority="1">Part-DB1\src\Services\ElementTypeNameGenerator.php:95</note>
      </notes>
      <segment state="translated">
        <source>parameter.label</source>
        <target>Parameter</target>
      </segment>
    </unit>
    <unit id="0koS1dD" name="label_profile.label">
      <notes>
        <note category="file-source" priority="1">Part-DB1\src\Services\ElementTypeNameGenerator.php:96</note>
      </notes>
      <segment state="translated">
        <source>label_profile.label</source>
        <target>Labelprofil</target>
      </segment>
    </unit>
    <unit id=".nBJJBz" name="log.element_deleted.old_name.unknown">
      <notes>
        <note category="file-source" priority="1">Part-DB1\src\Services\LogSystem\LogEntryExtraFormatter.php:176</note>
        <note priority="1">Part-DB1\src\Services\LogSystem\LogEntryExtraFormatter.php:161</note>
        <note priority="1">new</note>
      </notes>
      <segment state="translated">
        <source>log.element_deleted.old_name.unknown</source>
        <target>Unbekannt</target>
      </segment>
    </unit>
    <unit id="jYAc6_i" name="markdown.loading">
      <notes>
        <note category="file-source" priority="1">Part-DB1\src\Services\MarkdownParser.php:73</note>
        <note priority="1">Part-DB1\src\Services\MarkdownParser.php:73</note>
      </notes>
      <segment state="translated">
        <source>markdown.loading</source>
        <target>Lade Markdown. Wenn diese längere Zeit bestehen bleibt, versuchen sie die Website erneut zu laden!</target>
      </segment>
    </unit>
    <unit id="JVlktlG" name="pw_reset.email.subject">
      <notes>
        <note category="file-source" priority="1">Part-DB1\src\Services\PasswordResetManager.php:98</note>
        <note priority="1">Part-DB1\src\Services\PasswordResetManager.php:98</note>
      </notes>
      <segment state="translated">
        <source>pw_reset.email.subject</source>
        <target>Passwort Reset für Ihren Part-DB Account</target>
      </segment>
    </unit>
    <unit id="_D86R1w" name="tree.tools.tools">
      <notes>
        <note category="file-source" priority="1">Part-DB1\src\Services\Trees\ToolsTreeBuilder.php:108</note>
      </notes>
      <segment state="translated">
        <source>tree.tools.tools</source>
        <target>Tools</target>
      </segment>
    </unit>
    <unit id="sgHHET2" name="tree.tools.edit">
      <notes>
        <note category="file-source" priority="1">Part-DB1\src\Services\Trees\ToolsTreeBuilder.php:109</note>
        <note priority="1">Part-DB1\src\Services\Trees\ToolsTreeBuilder.php:107</note>
        <note priority="1">src\Services\ToolsTreeBuilder.php:74</note>
      </notes>
      <segment state="translated">
        <source>tree.tools.edit</source>
        <target>Bearbeiten</target>
      </segment>
    </unit>
    <unit id="RRgi9vd" name="tree.tools.show">
      <notes>
        <note category="file-source" priority="1">Part-DB1\src\Services\Trees\ToolsTreeBuilder.php:110</note>
        <note priority="1">Part-DB1\src\Services\Trees\ToolsTreeBuilder.php:108</note>
        <note priority="1">src\Services\ToolsTreeBuilder.php:81</note>
      </notes>
      <segment state="translated">
        <source>tree.tools.show</source>
        <target>Zeige</target>
      </segment>
    </unit>
    <unit id="nQkvo2A" name="tree.tools.system">
      <notes>
        <note category="file-source" priority="1">Part-DB1\src\Services\Trees\ToolsTreeBuilder.php:111</note>
        <note priority="1">Part-DB1\src\Services\Trees\ToolsTreeBuilder.php:109</note>
      </notes>
      <segment state="translated">
        <source>tree.tools.system</source>
        <target>System</target>
      </segment>
    </unit>
    <unit id="Cd_wFWS" name="tree.tools.tools.label_dialog">
      <notes>
        <note category="file-source" priority="1">Part-DB1\src\Services\Trees\ToolsTreeBuilder.php:123</note>
      </notes>
      <segment state="translated">
        <source>tree.tools.tools.label_dialog</source>
        <target>Labeldialog</target>
      </segment>
    </unit>
    <unit id="fVHzYVj" name="tree.tools.tools.label_scanner">
      <notes>
        <note category="file-source" priority="1">Part-DB1\src\Services\Trees\ToolsTreeBuilder.php:130</note>
      </notes>
      <segment state="translated">
        <source>tree.tools.tools.label_scanner</source>
        <target>Labelscanner</target>
      </segment>
    </unit>
    <unit id="Umzi6EP" name="tree.tools.edit.attachment_types">
      <notes>
        <note category="file-source" priority="1">Part-DB1\src\Services\Trees\ToolsTreeBuilder.php:149</note>
        <note priority="1">Part-DB1\src\Services\Trees\ToolsTreeBuilder.php:126</note>
        <note priority="1">src\Services\ToolsTreeBuilder.php:62</note>
      </notes>
      <segment state="translated">
        <source>tree.tools.edit.attachment_types</source>
        <target>Dateitypen</target>
      </segment>
    </unit>
    <unit id="IWpzGV5" name="tree.tools.edit.categories">
      <notes>
        <note category="file-source" priority="1">Part-DB1\src\Services\Trees\ToolsTreeBuilder.php:155</note>
        <note priority="1">Part-DB1\src\Services\Trees\ToolsTreeBuilder.php:132</note>
        <note priority="1">src\Services\ToolsTreeBuilder.php:64</note>
      </notes>
      <segment state="translated">
        <source>tree.tools.edit.categories</source>
        <target>Kategorien</target>
      </segment>
    </unit>
    <unit id="b2pLmAq" name="tree.tools.edit.devices">
      <notes>
        <note category="file-source" priority="1">Part-DB1\src\Services\Trees\ToolsTreeBuilder.php:161</note>
        <note priority="1">Part-DB1\src\Services\Trees\ToolsTreeBuilder.php:138</note>
        <note priority="1">src\Services\ToolsTreeBuilder.php:66</note>
      </notes>
      <segment state="translated">
        <source>tree.tools.edit.devices</source>
        <target>Baugruppen</target>
      </segment>
    </unit>
    <unit id="BFfweU_" name="tree.tools.edit.suppliers">
      <notes>
        <note category="file-source" priority="1">Part-DB1\src\Services\Trees\ToolsTreeBuilder.php:167</note>
        <note priority="1">Part-DB1\src\Services\Trees\ToolsTreeBuilder.php:144</note>
        <note priority="1">src\Services\ToolsTreeBuilder.php:68</note>
      </notes>
      <segment state="translated">
        <source>tree.tools.edit.suppliers</source>
        <target>Lieferanten</target>
      </segment>
    </unit>
    <unit id="bkM5GtE" name="tree.tools.edit.manufacturer">
      <notes>
        <note category="file-source" priority="1">Part-DB1\src\Services\Trees\ToolsTreeBuilder.php:173</note>
        <note priority="1">Part-DB1\src\Services\Trees\ToolsTreeBuilder.php:150</note>
        <note priority="1">src\Services\ToolsTreeBuilder.php:70</note>
      </notes>
      <segment state="translated">
        <source>tree.tools.edit.manufacturer</source>
        <target>Hersteller</target>
      </segment>
    </unit>
    <unit id="0uWeEo4" name="tree.tools.edit.storelocation">
      <notes>
        <note category="file-source" priority="1">Part-DB1\src\Services\Trees\ToolsTreeBuilder.php:179</note>
        <note priority="1">Part-DB1\src\Services\Trees\ToolsTreeBuilder.php:156</note>
      </notes>
      <segment state="translated">
        <source>tree.tools.edit.storelocation</source>
        <target>Lagerorte</target>
      </segment>
    </unit>
    <unit id="AQHSEDZ" name="tree.tools.edit.footprint">
      <notes>
        <note category="file-source" priority="1">Part-DB1\src\Services\Trees\ToolsTreeBuilder.php:185</note>
        <note priority="1">Part-DB1\src\Services\Trees\ToolsTreeBuilder.php:162</note>
      </notes>
      <segment state="translated">
        <source>tree.tools.edit.footprint</source>
        <target>Footprints</target>
      </segment>
    </unit>
    <unit id="RBBr5gI" name="tree.tools.edit.currency">
      <notes>
        <note category="file-source" priority="1">Part-DB1\src\Services\Trees\ToolsTreeBuilder.php:191</note>
        <note priority="1">Part-DB1\src\Services\Trees\ToolsTreeBuilder.php:168</note>
      </notes>
      <segment state="translated">
        <source>tree.tools.edit.currency</source>
        <target>Währungen</target>
      </segment>
    </unit>
    <unit id="624h27t" name="tree.tools.edit.measurement_unit">
      <notes>
        <note category="file-source" priority="1">Part-DB1\src\Services\Trees\ToolsTreeBuilder.php:197</note>
        <note priority="1">Part-DB1\src\Services\Trees\ToolsTreeBuilder.php:174</note>
      </notes>
      <segment state="translated">
        <source>tree.tools.edit.measurement_unit</source>
        <target>Maßeinheiten</target>
      </segment>
    </unit>
    <unit id="YAalchf" name="tree.tools.edit.label_profile">
      <notes>
        <note category="file-source" priority="1">Part-DB1\src\Services\Trees\ToolsTreeBuilder.php:203</note>
      </notes>
      <segment state="translated">
        <source>tree.tools.edit.label_profile</source>
        <target>Labelprofil</target>
      </segment>
    </unit>
    <unit id="CBX7i_1" name="tree.tools.edit.part">
      <notes>
        <note category="file-source" priority="1">Part-DB1\src\Services\Trees\ToolsTreeBuilder.php:209</note>
        <note priority="1">Part-DB1\src\Services\Trees\ToolsTreeBuilder.php:180</note>
      </notes>
      <segment state="translated">
        <source>tree.tools.edit.part</source>
        <target>Neues Bauteil</target>
      </segment>
    </unit>
    <unit id="cMe4sAM" name="tree.tools.show.all_parts">
      <notes>
        <note category="file-source" priority="1">Part-DB1\src\Services\Trees\ToolsTreeBuilder.php:226</note>
        <note priority="1">Part-DB1\src\Services\Trees\ToolsTreeBuilder.php:197</note>
        <note priority="1">src\Services\ToolsTreeBuilder.php:77</note>
      </notes>
      <segment state="translated">
        <source>tree.tools.show.all_parts</source>
        <target>Alle Teile</target>
      </segment>
    </unit>
    <unit id="aGy9QbC" name="tree.tools.show.all_attachments">
      <notes>
        <note category="file-source" priority="1">Part-DB1\src\Services\Trees\ToolsTreeBuilder.php:232</note>
        <note priority="1">Part-DB1\src\Services\Trees\ToolsTreeBuilder.php:203</note>
      </notes>
      <segment state="translated">
        <source>tree.tools.show.all_attachments</source>
        <target>Dateianhänge</target>
      </segment>
    </unit>
    <unit id="4_7bZqX" name="tree.tools.show.statistics">
      <notes>
        <note category="file-source" priority="1">Part-DB1\src\Services\Trees\ToolsTreeBuilder.php:239</note>
        <note priority="1">Part-DB1\src\Services\Trees\ToolsTreeBuilder.php:210</note>
        <note priority="1">new</note>
      </notes>
      <segment state="translated">
        <source>tree.tools.show.statistics</source>
        <target>Statistik</target>
      </segment>
    </unit>
    <unit id="D1it4FK" name="tree.tools.system.users">
      <notes>
        <note category="file-source" priority="1">Part-DB1\src\Services\Trees\ToolsTreeBuilder.php:258</note>
        <note priority="1">Part-DB1\src\Services\Trees\ToolsTreeBuilder.php:229</note>
      </notes>
      <segment state="translated">
        <source>tree.tools.system.users</source>
        <target>Benutzer</target>
      </segment>
    </unit>
    <unit id="7rI.aP2" name="tree.tools.system.groups">
      <notes>
        <note category="file-source" priority="1">Part-DB1\src\Services\Trees\ToolsTreeBuilder.php:264</note>
        <note priority="1">Part-DB1\src\Services\Trees\ToolsTreeBuilder.php:235</note>
      </notes>
      <segment state="translated">
        <source>tree.tools.system.groups</source>
        <target>Gruppen</target>
      </segment>
    </unit>
    <unit id="uwNvMFE" name="tree.tools.system.event_log">
      <notes>
        <note category="file-source" priority="1">Part-DB1\src\Services\Trees\ToolsTreeBuilder.php:271</note>
        <note priority="1">Part-DB1\src\Services\Trees\ToolsTreeBuilder.php:242</note>
        <note priority="1">new</note>
      </notes>
      <segment state="translated">
        <source>tree.tools.system.event_log</source>
        <target>Event log</target>
      </segment>
    </unit>
    <unit id="Y7FfSJt" name="entity.tree.new">
      <notes>
        <note category="file-source" priority="1">Part-DB1\src\Services\Trees\TreeViewGenerator.php:95</note>
        <note priority="1">Part-DB1\src\Services\Trees\TreeViewGenerator.php:95</note>
        <note priority="1">src\Services\TreeBuilder.php:124</note>
      </notes>
      <segment state="translated">
        <source>entity.tree.new</source>
        <target>Neues Element</target>
      </segment>
    </unit>
    <unit id="3Vc5_D2" name="attachment.external_file">
      <notes>
        <note priority="1">Part-DB1\templates\Parts\info\_attachments_info.html.twig:34</note>
        <note category="state" priority="1">obsolete</note>
      </notes>
      <segment state="translated">
        <source>attachment.external_file</source>
        <target>Externe Datei</target>
      </segment>
    </unit>
    <unit id="gexfRxf" name="attachment.edit">
      <notes>
        <note priority="1">Part-DB1\templates\Parts\info\_attachments_info.html.twig:62</note>
        <note category="state" priority="1">obsolete</note>
      </notes>
      <segment state="translated">
        <source>attachment.edit</source>
        <target>Bearbeiten</target>
      </segment>
    </unit>
    <unit id="iqU5ScK" name="barcode.scan">
      <notes>
        <note priority="1">Part-DB1\templates\_navbar.html.twig:27</note>
        <note priority="1">templates\base.html.twig:88</note>
        <note category="state" priority="1">obsolete</note>
      </notes>
      <segment state="translated">
        <source>barcode.scan</source>
        <target>Scanne Barcode</target>
      </segment>
    </unit>
    <unit id="HhQjrkN" name="user.theme.label">
      <notes>
        <note priority="1">Part-DB1\src\Form\UserSettingsType.php:119</note>
        <note priority="1">src\Form\UserSettingsType.php:49</note>
        <note category="state" priority="1">obsolete</note>
      </notes>
      <segment state="translated">
        <source>user.theme.label</source>
        <target>Theme</target>
      </segment>
    </unit>
    <unit id="Dpfk52." name="user_settings.theme.placeholder">
      <notes>
        <note priority="1">Part-DB1\src\Form\UserSettingsType.php:129</note>
        <note priority="1">src\Form\UserSettingsType.php:50</note>
        <note category="state" priority="1">obsolete</note>
      </notes>
      <segment state="translated">
        <source>user_settings.theme.placeholder</source>
        <target>Serverweites Theme</target>
      </segment>
    </unit>
    <unit id="CPJxiHz" name="M">
      <notes>
        <note priority="1">Part-DB1\src\Form\Type\SIUnitType.php:141</note>
        <note category="state" priority="1">obsolete</note>
      </notes>
      <segment state="translated">
        <source>M</source>
        <target>M</target>
      </segment>
    </unit>
    <unit id="glTDKak" name="k">
      <notes>
        <note priority="1">Part-DB1\src\Form\Type\SIUnitType.php:141</note>
        <note category="state" priority="1">obsolete</note>
      </notes>
      <segment state="translated">
        <source>k</source>
        <target>k</target>
      </segment>
    </unit>
    <unit id="47DEQpj" name="">
      <segment>
        <source/>
        <target> </target>
      </segment>
    </unit>
    <unit id="YsZqel3" name="m">
      <notes>
        <note priority="1">Part-DB1\src\Form\Type\SIUnitType.php:141</note>
        <note category="state" priority="1">obsolete</note>
      </notes>
      <segment state="translated">
        <source>m</source>
        <target>m</target>
      </segment>
    </unit>
    <unit id="WgcvG_T" name="µ">
      <notes>
        <note priority="1">Part-DB1\src\Form\Type\SIUnitType.php:141</note>
        <note category="state" priority="1">obsolete</note>
      </notes>
      <segment state="translated">
        <source>µ</source>
        <target>µ</target>
      </segment>
    </unit>
    <unit id="oHq_Mt5" name="log.user_login.ip">
      <notes>
        <note priority="1">Part-DB1\src\Services\LogSystem\LogEntryExtraFormatter.php:100</note>
        <note priority="1">new</note>
        <note category="state" priority="1">obsolete</note>
      </notes>
      <segment state="translated">
        <source>log.user_login.ip</source>
        <target>IP:</target>
      </segment>
    </unit>
    <unit id="JEAFg3_" name="log.undo_mode.undo">
      <notes>
        <note priority="1">Part-DB1\src\Services\LogSystem\LogEntryExtraFormatter.php:128</note>
        <note priority="1">Part-DB1\src\Services\LogSystem\LogEntryExtraFormatter.php:150</note>
        <note priority="1">Part-DB1\src\Services\LogSystem\LogEntryExtraFormatter.php:169</note>
        <note priority="1">Part-DB1\src\Services\LogSystem\LogEntryExtraFormatter.php:207</note>
        <note priority="1">new</note>
        <note category="state" priority="1">obsolete</note>
      </notes>
      <segment state="translated">
        <source>log.undo_mode.undo</source>
        <target>Änderung rückgängig gemacht</target>
      </segment>
    </unit>
    <unit id="w9Ow4hB" name="log.undo_mode.revert">
      <notes>
        <note priority="1">Part-DB1\src\Services\LogSystem\LogEntryExtraFormatter.php:130</note>
        <note priority="1">Part-DB1\src\Services\LogSystem\LogEntryExtraFormatter.php:152</note>
        <note priority="1">Part-DB1\src\Services\LogSystem\LogEntryExtraFormatter.php:171</note>
        <note priority="1">Part-DB1\src\Services\LogSystem\LogEntryExtraFormatter.php:209</note>
        <note priority="1">new</note>
        <note category="state" priority="1">obsolete</note>
      </notes>
      <segment state="translated">
        <source>log.undo_mode.revert</source>
        <target>Element zurückgesetzt</target>
      </segment>
    </unit>
    <unit id="q6AoFKP" name="log.element_created.original_instock">
      <notes>
        <note priority="1">Part-DB1\src\Services\LogSystem\LogEntryExtraFormatter.php:139</note>
        <note priority="1">new</note>
        <note category="state" priority="1">obsolete</note>
      </notes>
      <segment state="translated">
        <source>log.element_created.original_instock</source>
        <target>Alter Bestand</target>
      </segment>
    </unit>
    <unit id="TutJY7L" name="log.element_deleted.old_name">
      <notes>
        <note priority="1">Part-DB1\src\Services\LogSystem\LogEntryExtraFormatter.php:160</note>
        <note priority="1">new</note>
        <note category="state" priority="1">obsolete</note>
      </notes>
      <segment state="translated">
        <source>log.element_deleted.old_name</source>
        <target>Alter Name</target>
      </segment>
    </unit>
    <unit id="NyTftx6" name="log.element_edited.changed_fields">
      <notes>
        <note priority="1">Part-DB1\src\Services\LogSystem\LogEntryExtraFormatter.php:184</note>
        <note priority="1">new</note>
        <note category="state" priority="1">obsolete</note>
      </notes>
      <segment state="translated">
        <source>log.element_edited.changed_fields</source>
        <target>Geänderte Eigenschaften</target>
      </segment>
    </unit>
    <unit id="8YQSzN5" name="log.instock_changed.comment">
      <notes>
        <note priority="1">Part-DB1\src\Services\LogSystem\LogEntryExtraFormatter.php:198</note>
        <note priority="1">new</note>
        <note category="state" priority="1">obsolete</note>
      </notes>
      <segment state="translated">
        <source>log.instock_changed.comment</source>
        <target>Kommentar</target>
      </segment>
    </unit>
    <unit id="ar.0VTi" name="log.collection_deleted.deleted">
      <notes>
        <note priority="1">Part-DB1\src\Services\LogSystem\LogEntryExtraFormatter.php:214</note>
        <note priority="1">new</note>
        <note category="state" priority="1">obsolete</note>
      </notes>
      <segment state="translated">
        <source>log.collection_deleted.deleted</source>
        <target>gelöschtes Element</target>
      </segment>
    </unit>
    <unit id="rOLpDSq" name="go.exclamation">
      <notes>
        <note priority="1">templates\base.html.twig:81</note>
        <note priority="1">obsolete</note>
        <note category="state" priority="1">obsolete</note>
      </notes>
      <segment state="translated">
        <source>go.exclamation</source>
        <target>Los!</target>
      </segment>
    </unit>
    <unit id="rMCnZt." name="language.english">
      <notes>
        <note priority="1">templates\base.html.twig:109</note>
        <note priority="1">obsolete</note>
        <note category="state" priority="1">obsolete</note>
      </notes>
      <segment state="translated">
        <source>language.english</source>
        <target>Englisch</target>
      </segment>
    </unit>
    <unit id="OmHgIys" name="language.german">
      <notes>
        <note priority="1">templates\base.html.twig:112</note>
        <note priority="1">obsolete</note>
        <note category="state" priority="1">obsolete</note>
      </notes>
      <segment state="translated">
        <source>language.german</source>
        <target>Deutsch</target>
      </segment>
    </unit>
    <unit id="EQgFD4g" name="flash.password_change_needed">
      <notes>
        <note priority="1">obsolete</note>
        <note category="state" priority="1">obsolete</note>
      </notes>
      <segment state="translated">
        <source>flash.password_change_needed</source>
        <target>Ihr Password muss geändert werden!</target>
      </segment>
    </unit>
    <unit id="ya0_S7f" name="attachment.table.type">
      <notes>
        <note priority="1">obsolete</note>
        <note category="state" priority="1">obsolete</note>
      </notes>
      <segment state="translated">
        <source>attachment.table.type</source>
        <target>Anhangstyp</target>
      </segment>
    </unit>
    <unit id="b_m6Jth" name="attachment.table.element">
      <notes>
        <note priority="1">obsolete</note>
        <note category="state" priority="1">obsolete</note>
      </notes>
      <segment state="translated">
        <source>attachment.table.element</source>
        <target>verknüpftes Element</target>
      </segment>
    </unit>
    <unit id="QRmJnyi" name="attachment.edit.isPicture">
      <notes>
        <note priority="1">obsolete</note>
        <note category="state" priority="1">obsolete</note>
      </notes>
      <segment state="translated">
        <source>attachment.edit.isPicture</source>
        <target>Bild?</target>
      </segment>
    </unit>
    <unit id="3lJuQED" name="attachment.edit.is3DModel">
      <notes>
        <note priority="1">obsolete</note>
        <note category="state" priority="1">obsolete</note>
      </notes>
      <segment state="translated">
        <source>attachment.edit.is3DModel</source>
        <target>3D Modell?</target>
      </segment>
    </unit>
    <unit id="ogh2av7" name="attachment.edit.isBuiltin">
      <notes>
        <note priority="1">obsolete</note>
        <note category="state" priority="1">obsolete</note>
      </notes>
      <segment state="translated">
        <source>attachment.edit.isBuiltin</source>
        <target>Eingebaute Ressource?</target>
      </segment>
    </unit>
    <unit id="ths2hVl" name="category.edit.default_comment.placeholder">
      <notes>
        <note priority="1">obsolete</note>
        <note category="state" priority="1">obsolete</note>
      </notes>
      <segment state="translated">
        <source>category.edit.default_comment.placeholder</source>
        <target>z.B. Nützlich für Schaltnetzteile</target>
      </segment>
    </unit>
    <unit id="n13qerD" name="tfa_backup.regenerate_codes">
      <notes>
        <note priority="1">obsolete</note>
        <note category="state" priority="1">obsolete</note>
      </notes>
      <segment state="translated">
        <source>tfa_backup.regenerate_codes</source>
        <target>Neue Backupcodes erzeugen</target>
      </segment>
    </unit>
    <unit id="lZvhKYu" name="validator.noneofitschild.self">
      <notes>
        <note priority="1">obsolete</note>
        <note category="state" priority="1">obsolete</note>
      </notes>
      <segment state="translated">
        <source>validator.noneofitschild.self</source>
        <target>Ein Element kann nicht sich selbst als übergeordnet sein!</target>
      </segment>
    </unit>
    <unit id="pr07aV4" name="validator.noneofitschild.children">
      <notes>
        <note priority="1">obsolete</note>
        <note category="state" priority="1">obsolete</note>
      </notes>
      <segment state="translated">
        <source>validator.noneofitschild.children</source>
        <target>Ein Kindelement kann nicht das übergeordnete Element sein!</target>
      </segment>
    </unit>
    <unit id="0IF0VIF" name="validator.isSelectable">
      <notes>
        <note priority="1">obsolete</note>
        <note category="state" priority="1">obsolete</note>
      </notes>
      <segment state="translated">
        <source>validator.isSelectable</source>
        <target>Das Element muss auswählbar sein!</target>
      </segment>
    </unit>
    <unit id="nd207H6" name="validator.part_lot.location_full.no_increasment">
      <notes>
        <note priority="1">obsolete</note>
        <note category="state" priority="1">obsolete</note>
      </notes>
      <segment state="translated">
        <source>validator.part_lot.location_full.no_increasment</source>
        <target>Der verwendete Lagerort wurde als voll markiert, daher kann der Bestand nicht erhöht werden. (Neuer Bestand maximal {{ old_amount }})</target>
      </segment>
    </unit>
    <unit id="R6Ov4Yt" name="validator.part_lot.location_full">
      <notes>
        <note priority="1">obsolete</note>
        <note category="state" priority="1">obsolete</note>
      </notes>
      <segment state="translated">
        <source>validator.part_lot.location_full</source>
        <target>Der Lagerort ist voll, daher können keine neue Teile hinzugefügt werden.</target>
      </segment>
    </unit>
    <unit id="6vIlN5q" name="validator.part_lot.only_existing">
      <notes>
        <note priority="1">obsolete</note>
        <note category="state" priority="1">obsolete</note>
      </notes>
      <segment state="translated">
        <source>validator.part_lot.only_existing</source>
        <target>Der Lagerort wurde als "nur bestehende Teile" markiert, daher können keine neuen Teile hinzugefügt werden.</target>
      </segment>
    </unit>
    <unit id="BNQk2e7" name="validator.part_lot.single_part">
      <notes>
        <note priority="1">obsolete</note>
        <note category="state" priority="1">obsolete</note>
      </notes>
      <segment state="translated">
        <source>validator.part_lot.single_part</source>
        <target>Der Lagerort wurde als "Nur ein Bauteil" markiert, daher kann kein neues Bauteil hinzugefügt werden.</target>
      </segment>
    </unit>
    <unit id="7yhBzTg" name="m_status.active.help">
      <notes>
        <note priority="1">obsolete</note>
        <note category="state" priority="1">obsolete</note>
      </notes>
      <segment state="translated">
        <source>m_status.active.help</source>
        <target>Das Bauteil wird momentan und in absehbarer Zukunft produziert.</target>
      </segment>
    </unit>
    <unit id="UsEaNqy" name="m_status.announced.help">
      <notes>
        <note priority="1">obsolete</note>
        <note category="state" priority="1">obsolete</note>
      </notes>
      <segment state="translated">
        <source>m_status.announced.help</source>
        <target>Das Bauteil wurde angekündigt, ist aber noch nicht erhältlich.</target>
      </segment>
    </unit>
    <unit id="huj6JXj" name="m_status.discontinued.help">
      <notes>
        <note priority="1">obsolete</note>
        <note category="state" priority="1">obsolete</note>
      </notes>
      <segment state="translated">
        <source>m_status.discontinued.help</source>
        <target>Das Bauteil wird nicht mehr hergestellt.</target>
      </segment>
    </unit>
    <unit id="xytsZcE" name="m_status.eol.help">
      <notes>
        <note priority="1">obsolete</note>
        <note category="state" priority="1">obsolete</note>
      </notes>
      <segment state="translated">
        <source>m_status.eol.help</source>
        <target>Die Produktion des Bauteils wird bald eingestellt.</target>
      </segment>
    </unit>
    <unit id="t8VuM2P" name="m_status.nrfnd.help">
      <notes>
        <note priority="1">obsolete</note>
        <note category="state" priority="1">obsolete</note>
      </notes>
      <segment state="translated">
        <source>m_status.nrfnd.help</source>
        <target>Im Moment wird das Bauteil noch hergestellt, die Verwendung für neue Designs ist nicht mehr empfohlen.</target>
      </segment>
    </unit>
    <unit id="8x._AWi" name="m_status.unknown.help">
      <notes>
        <note priority="1">obsolete</note>
        <note category="state" priority="1">obsolete</note>
      </notes>
      <segment state="translated">
        <source>m_status.unknown.help</source>
        <target>Der Produktionstatus ist nicht bekannt.</target>
      </segment>
    </unit>
    <unit id="g4ahva6" name="flash.success">
      <notes>
        <note priority="1">obsolete</note>
        <note category="state" priority="1">obsolete</note>
      </notes>
      <segment state="translated">
        <source>flash.success</source>
        <target>Erfolg</target>
      </segment>
    </unit>
    <unit id="NehzWgk" name="flash.error">
      <notes>
        <note priority="1">obsolete</note>
        <note category="state" priority="1">obsolete</note>
      </notes>
      <segment state="translated">
        <source>flash.error</source>
        <target>Fehler</target>
      </segment>
    </unit>
    <unit id="h8vhq_r" name="flash.warning">
      <notes>
        <note priority="1">obsolete</note>
        <note category="state" priority="1">obsolete</note>
      </notes>
      <segment state="translated">
        <source>flash.warning</source>
        <target>Warnung</target>
      </segment>
    </unit>
    <unit id="m5p2YEz" name="flash.notice">
      <notes>
        <note priority="1">obsolete</note>
        <note category="state" priority="1">obsolete</note>
      </notes>
      <segment state="translated">
        <source>flash.notice</source>
        <target>Hinweis</target>
      </segment>
    </unit>
    <unit id="YA5xZMy" name="flash.info">
      <notes>
        <note priority="1">obsolete</note>
        <note category="state" priority="1">obsolete</note>
      </notes>
      <segment state="translated">
        <source>flash.info</source>
        <target>Info</target>
      </segment>
    </unit>
    <unit id="hYFfpL7" name="validator.noLockout">
      <notes>
        <note priority="1">obsolete</note>
        <note category="state" priority="1">obsolete</note>
      </notes>
      <segment state="translated">
        <source>validator.noLockout</source>
        <target>Sie können sich nicht selbst die Berechtigung Berechtigungen zu bearbeiten entziehen, um sich nicht versehentlich auszusperren!</target>
      </segment>
    </unit>
    <unit id="dxkuAbb" name="attachment_type.edit.filetype_filter">
      <notes>
        <note priority="1">obsolete</note>
        <note category="state" priority="1">obsolete</note>
      </notes>
      <segment state="translated">
        <source>attachment_type.edit.filetype_filter</source>
        <target>Erlaubte Dateitypen</target>
      </segment>
    </unit>
    <unit id="1KMaa2P" name="attachment_type.edit.filetype_filter.help">
      <notes>
        <note priority="1">obsolete</note>
        <note category="state" priority="1">obsolete</note>
      </notes>
      <segment state="translated">
        <source>attachment_type.edit.filetype_filter.help</source>
        <target>Sie können hier eine kommaseparierte Liste von Dateiendungen oder Mimetypen angeben, die eine hochgeladene Datei mit diesem Anhangstyp haben muss. Um alle unterstützten Bilddateien zu erlauben, kann image/* benutzt werden.</target>
      </segment>
    </unit>
    <unit id="wkNc9Pm" name="attachment_type.edit.filetype_filter.placeholder">
      <notes>
        <note priority="1">obsolete</note>
        <note category="state" priority="1">obsolete</note>
      </notes>
      <segment state="translated">
        <source>attachment_type.edit.filetype_filter.placeholder</source>
        <target>z.B. .txt, application/pdf, image/*</target>
      </segment>
    </unit>
    <unit id="nEC2Xzw" name="part.name.placeholder">
      <notes>
        <note priority="1">src\Form\PartType.php:63</note>
        <note priority="1">obsolete</note>
        <note category="state" priority="1">obsolete</note>
      </notes>
      <segment state="translated">
        <source>part.name.placeholder</source>
        <target>z.B. BC547</target>
      </segment>
    </unit>
    <unit id="SDbrzIT" name="entity.edit.not_selectable">
      <notes>
        <note priority="1">obsolete</note>
        <note category="state" priority="1">obsolete</note>
      </notes>
      <segment state="translated">
        <source>entity.edit.not_selectable</source>
        <target>Nicht auswählbar</target>
      </segment>
    </unit>
    <unit id="5aUSkZz" name="entity.edit.not_selectable.help">
      <notes>
        <note priority="1">obsolete</note>
        <note category="state" priority="1">obsolete</note>
      </notes>
      <segment state="translated">
        <source>entity.edit.not_selectable.help</source>
        <target>Wenn diese Option aktiviert ist, dann kann dieses Element keinem Bauteil als Eigenschaft zugewiesen werden. Hilfreich z.B. wenn dieses Element nur der reinen Sortierung dienen soll.</target>
      </segment>
    </unit>
    <unit id="en0DwC3" name="bbcode.hint">
      <notes>
        <note priority="1">obsolete</note>
        <note category="state" priority="1">obsolete</note>
      </notes>
      <segment state="translated">
        <source>bbcode.hint</source>
        <target>Hier kann BBCode verwendet werden (z.B. [b]Fett[/b])</target>
      </segment>
    </unit>
    <unit id="Q5hCjzL" name="entity.create">
      <notes>
        <note priority="1">obsolete</note>
        <note category="state" priority="1">obsolete</note>
      </notes>
      <segment state="translated">
        <source>entity.create</source>
        <target>Element anlegen</target>
      </segment>
    </unit>
    <unit id="bBoYWyf" name="entity.edit.save">
      <notes>
        <note priority="1">obsolete</note>
        <note category="state" priority="1">obsolete</note>
      </notes>
      <segment state="translated">
        <source>entity.edit.save</source>
        <target>Speichern</target>
      </segment>
    </unit>
    <unit id="HeL2lAW" name="category.edit.disable_footprints">
      <notes>
        <note priority="1">obsolete</note>
        <note category="state" priority="1">obsolete</note>
      </notes>
      <segment state="translated">
        <source>category.edit.disable_footprints</source>
        <target>Deaktiviere Footprints</target>
      </segment>
    </unit>
    <unit id="lpS1zKs" name="category.edit.disable_footprints.help">
      <notes>
        <note priority="1">obsolete</note>
        <note category="state" priority="1">obsolete</note>
      </notes>
      <segment state="translated">
        <source>category.edit.disable_footprints.help</source>
        <target>Wenn diese Option aktiviert ist, ist die Footprint Eigenschaft für alle Bauteile in dieser Kategorie, deaktiviert.</target>
      </segment>
    </unit>
    <unit id="1w_nFL7" name="category.edit.disable_manufacturers">
      <notes>
        <note priority="1">obsolete</note>
        <note category="state" priority="1">obsolete</note>
      </notes>
      <segment state="translated">
        <source>category.edit.disable_manufacturers</source>
        <target>Deaktiviere Hersteller</target>
      </segment>
    </unit>
    <unit id="tNK6Sfl" name="category.edit.disable_manufacturers.help">
      <notes>
        <note priority="1">obsolete</note>
        <note category="state" priority="1">obsolete</note>
      </notes>
      <segment state="translated">
        <source>category.edit.disable_manufacturers.help</source>
        <target>Wenn diese Option aktiviert ist, ist die Hersteller Eigenschaft für alle Bauteile in dieser Kategorie, deaktiviert.</target>
      </segment>
    </unit>
    <unit id="HOZICfA" name="category.edit.disable_autodatasheets">
      <notes>
        <note priority="1">obsolete</note>
        <note category="state" priority="1">obsolete</note>
      </notes>
      <segment state="translated">
        <source>category.edit.disable_autodatasheets</source>
        <target>Deaktiviere Automatische Datenblatt links</target>
      </segment>
    </unit>
    <unit id="5HWLQAL" name="category.edit.disable_autodatasheets.help">
      <notes>
        <note priority="1">obsolete</note>
        <note category="state" priority="1">obsolete</note>
      </notes>
      <segment state="translated">
        <source>category.edit.disable_autodatasheets.help</source>
        <target>Wenn diese Option aktiviert ist, werden für Bauteile mit dieser Kategorie keine automatischen Datenblattlinks erzeugt.</target>
      </segment>
    </unit>
    <unit id="lfFBz4D" name="category.edit.disable_properties">
      <notes>
        <note priority="1">obsolete</note>
        <note category="state" priority="1">obsolete</note>
      </notes>
      <segment state="translated">
        <source>category.edit.disable_properties</source>
        <target>Deaktiviere Eigenschaften</target>
      </segment>
    </unit>
    <unit id="gu7SqNR" name="category.edit.disable_properties.help">
      <notes>
        <note priority="1">obsolete</note>
        <note category="state" priority="1">obsolete</note>
      </notes>
      <segment state="translated">
        <source>category.edit.disable_properties.help</source>
        <target>Wenn diese Option aktiviert ist, sind die Bauteileeigenschaften für alle Bauteile in dieser Kategorie, deaktiviert.</target>
      </segment>
    </unit>
    <unit id="0FP6XeT" name="category.edit.partname_hint">
      <notes>
        <note priority="1">obsolete</note>
        <note category="state" priority="1">obsolete</note>
      </notes>
      <segment state="translated">
        <source>category.edit.partname_hint</source>
        <target>Namenshinweis</target>
      </segment>
    </unit>
    <unit id="BG4G_f9" name="category.edit.partname_hint.placeholder">
      <notes>
        <note priority="1">obsolete</note>
        <note category="state" priority="1">obsolete</note>
      </notes>
      <segment state="translated">
        <source>category.edit.partname_hint.placeholder</source>
        <target>z.B. 100nF</target>
      </segment>
    </unit>
    <unit id="LbTbeDm" name="category.edit.partname_regex">
      <notes>
        <note priority="1">obsolete</note>
        <note category="state" priority="1">obsolete</note>
      </notes>
      <segment state="translated">
        <source>category.edit.partname_regex</source>
        <target>Namensfilter</target>
      </segment>
    </unit>
    <unit id="UH78POJ" name="category.edit.default_description">
      <notes>
        <note priority="1">obsolete</note>
        <note category="state" priority="1">obsolete</note>
      </notes>
      <segment state="translated">
        <source>category.edit.default_description</source>
        <target>Standard Beschreibung</target>
      </segment>
    </unit>
    <unit id="8hlqVRs" name="category.edit.default_description.placeholder">
      <notes>
        <note priority="1">obsolete</note>
        <note category="state" priority="1">obsolete</note>
      </notes>
      <segment state="translated">
        <source>category.edit.default_description.placeholder</source>
        <target>z.B. Kondensator, 10mmx10mm, SMD</target>
      </segment>
    </unit>
    <unit id="QMPrbSY" name="category.edit.default_comment">
      <notes>
        <note priority="1">obsolete</note>
        <note category="state" priority="1">obsolete</note>
      </notes>
      <segment state="translated">
        <source>category.edit.default_comment</source>
        <target>Standard Kommentar</target>
      </segment>
    </unit>
    <unit id="KN33Vgx" name="company.edit.address">
      <notes>
        <note priority="1">obsolete</note>
        <note category="state" priority="1">obsolete</note>
      </notes>
      <segment state="translated">
        <source>company.edit.address</source>
        <target>Anschrift</target>
      </segment>
    </unit>
    <unit id="AMjZLA3" name="company.edit.address.placeholder">
      <notes>
        <note priority="1">obsolete</note>
        <note category="state" priority="1">obsolete</note>
      </notes>
      <segment state="translated">
        <source>company.edit.address.placeholder</source>
        <target>Musterstraße 314
31415 Beispielhausen</target>
      </segment>
    </unit>
    <unit id="WoyE_3B" name="company.edit.phone_number">
      <notes>
        <note priority="1">obsolete</note>
        <note category="state" priority="1">obsolete</note>
      </notes>
      <segment state="translated">
        <source>company.edit.phone_number</source>
        <target>Telefonnummer</target>
      </segment>
    </unit>
    <unit id="VSMS9Jw" name="company.edit.phone_number.placeholder">
      <notes>
        <note priority="1">obsolete</note>
        <note category="state" priority="1">obsolete</note>
      </notes>
      <segment state="translated">
        <source>company.edit.phone_number.placeholder</source>
        <target>+49 12345 6789</target>
      </segment>
    </unit>
    <unit id="khUB2so" name="company.edit.fax_number">
      <notes>
        <note priority="1">obsolete</note>
        <note category="state" priority="1">obsolete</note>
      </notes>
      <segment state="translated">
        <source>company.edit.fax_number</source>
        <target>Faxnummer</target>
      </segment>
    </unit>
    <unit id="63TXMfg" name="company.edit.email">
      <notes>
        <note priority="1">obsolete</note>
        <note category="state" priority="1">obsolete</note>
      </notes>
      <segment state="translated">
        <source>company.edit.email</source>
        <target>Email Addresse</target>
      </segment>
    </unit>
    <unit id="vTq5HxO" name="company.edit.email.placeholder">
      <notes>
        <note priority="1">obsolete</note>
        <note category="state" priority="1">obsolete</note>
      </notes>
      <segment state="translated">
        <source>company.edit.email.placeholder</source>
        <target>contact@foo.bar</target>
      </segment>
    </unit>
    <unit id="jv3fl1U" name="company.edit.website">
      <notes>
        <note priority="1">obsolete</note>
        <note category="state" priority="1">obsolete</note>
      </notes>
      <segment state="translated">
        <source>company.edit.website</source>
        <target>Website</target>
      </segment>
    </unit>
    <unit id="fCwuIQc" name="company.edit.website.placeholder">
      <notes>
        <note priority="1">obsolete</note>
        <note category="state" priority="1">obsolete</note>
      </notes>
      <segment state="translated">
        <source>company.edit.website.placeholder</source>
        <target>https://www.foo.bar</target>
      </segment>
    </unit>
    <unit id="l4BUu.S" name="company.edit.auto_product_url">
      <notes>
        <note priority="1">obsolete</note>
        <note category="state" priority="1">obsolete</note>
      </notes>
      <segment state="translated">
        <source>company.edit.auto_product_url</source>
        <target>Produkt URL</target>
      </segment>
    </unit>
    <unit id="UaJhZGe" name="company.edit.auto_product_url.help">
      <notes>
        <note priority="1">obsolete</note>
        <note category="state" priority="1">obsolete</note>
      </notes>
      <segment state="translated">
        <source>company.edit.auto_product_url.help</source>
        <target>Wenn diese URL gesetzt ist, wird sie benutzt um die URL eines Bauteils auf der Website des Herstellers zu erzeugen. Dabei wird %PARTNUMBER% mit der Bestellnummer ersetzt.</target>
      </segment>
    </unit>
    <unit id="22S3ulf" name="company.edit.auto_product_url.placeholder">
      <notes>
        <note priority="1">obsolete</note>
        <note category="state" priority="1">obsolete</note>
      </notes>
      <segment state="translated">
        <source>company.edit.auto_product_url.placeholder</source>
        <target>https://foo.bar/product/%PARTNUMBER%</target>
      </segment>
    </unit>
    <unit id="NZUfSAR" name="currency.edit.iso_code">
      <notes>
        <note priority="1">obsolete</note>
        <note category="state" priority="1">obsolete</note>
      </notes>
      <segment state="translated">
        <source>currency.edit.iso_code</source>
        <target>ISO Code</target>
      </segment>
    </unit>
    <unit id="9YIkqmF" name="currency.edit.exchange_rate">
      <notes>
        <note priority="1">obsolete</note>
        <note category="state" priority="1">obsolete</note>
      </notes>
      <segment state="translated">
        <source>currency.edit.exchange_rate</source>
        <target>Wechselkurs</target>
      </segment>
    </unit>
    <unit id="n496LjY" name="footprint.edit.3d_model">
      <notes>
        <note priority="1">obsolete</note>
        <note category="state" priority="1">obsolete</note>
      </notes>
      <segment state="translated">
        <source>footprint.edit.3d_model</source>
        <target>3D Modell</target>
      </segment>
    </unit>
    <unit id="bxMaU3Y" name="mass_creation.lines">
      <notes>
        <note priority="1">obsolete</note>
        <note category="state" priority="1">obsolete</note>
      </notes>
      <segment state="translated">
        <source>mass_creation.lines</source>
        <target>Eingabe</target>
      </segment>
    </unit>
    <unit id="nIwyuSG" name="mass_creation.lines.placeholder">
      <notes>
        <note priority="1">obsolete</note>
        <note category="state" priority="1">obsolete</note>
      </notes>
      <segment state="translated">
        <source>mass_creation.lines.placeholder</source>
        <target>Element 1
Element 2
Element 3</target>
      </segment>
    </unit>
    <unit id="yOi8.bI" name="entity.mass_creation.btn">
      <notes>
        <note priority="1">obsolete</note>
        <note category="state" priority="1">obsolete</note>
      </notes>
      <segment state="translated">
        <source>entity.mass_creation.btn</source>
        <target>Anlegen</target>
      </segment>
    </unit>
    <unit id="oqwo_n5" name="measurement_unit.edit.is_integer">
      <notes>
        <note priority="1">obsolete</note>
        <note category="state" priority="1">obsolete</note>
      </notes>
      <segment state="translated">
        <source>measurement_unit.edit.is_integer</source>
        <target>Ganzzahlig</target>
      </segment>
    </unit>
    <unit id="ks8LoMb" name="measurement_unit.edit.is_integer.help">
      <notes>
        <note priority="1">obsolete</note>
        <note category="state" priority="1">obsolete</note>
      </notes>
      <segment state="translated">
        <source>measurement_unit.edit.is_integer.help</source>
        <target>Wenn diese Option aktiviert ist, werden alle Mengen in dieser Einheit auf ganze Zahlen gerundet.</target>
      </segment>
    </unit>
    <unit id=".TAAW6t" name="measurement_unit.edit.use_si_prefix">
      <notes>
        <note priority="1">obsolete</note>
        <note category="state" priority="1">obsolete</note>
      </notes>
      <segment state="translated">
        <source>measurement_unit.edit.use_si_prefix</source>
        <target>Benutze SI Prefixe</target>
      </segment>
    </unit>
    <unit id="EZh.nn7" name="measurement_unit.edit.use_si_prefix.help">
      <notes>
        <note priority="1">obsolete</note>
        <note category="state" priority="1">obsolete</note>
      </notes>
      <segment state="translated">
        <source>measurement_unit.edit.use_si_prefix.help</source>
        <target>Wenn diese Option aktiviert ist, werden bei Ausgabe der Zahlen SI Prefixe benutzt (z.B. 1,2kg anstatt 1200g)</target>
      </segment>
    </unit>
    <unit id="zha3lRe" name="measurement_unit.edit.unit_symbol">
      <notes>
        <note priority="1">obsolete</note>
        <note category="state" priority="1">obsolete</note>
      </notes>
      <segment state="translated">
        <source>measurement_unit.edit.unit_symbol</source>
        <target>Einheitensymbol</target>
      </segment>
    </unit>
    <unit id="AxSvu9V" name="measurement_unit.edit.unit_symbol.placeholder">
      <notes>
        <note priority="1">obsolete</note>
        <note category="state" priority="1">obsolete</note>
      </notes>
      <segment state="translated">
        <source>measurement_unit.edit.unit_symbol.placeholder</source>
        <target>z.B. m</target>
      </segment>
    </unit>
    <unit id="L68lNgx" name="storelocation.edit.is_full.label">
      <notes>
        <note priority="1">obsolete</note>
        <note category="state" priority="1">obsolete</note>
      </notes>
      <segment state="translated">
        <source>storelocation.edit.is_full.label</source>
        <target>Lagerort voll</target>
      </segment>
    </unit>
    <unit id="dsw_ivP" name="storelocation.edit.is_full.help">
      <notes>
        <note priority="1">obsolete</note>
        <note category="state" priority="1">obsolete</note>
      </notes>
      <segment state="translated">
        <source>storelocation.edit.is_full.help</source>
        <target>Wenn diese Option aktiviert ist, ist es weder möglich neue Bauteile zu diesem Lagerort hinzuzufügen, noch die Anzahl bereits vorhandener Bauteile zu erhöhen.</target>
      </segment>
    </unit>
    <unit id="jenFqgq" name="storelocation.limit_to_existing.label">
      <notes>
        <note priority="1">obsolete</note>
        <note category="state" priority="1">obsolete</note>
      </notes>
      <segment state="translated">
        <source>storelocation.limit_to_existing.label</source>
        <target>Nur bestehende Bauteile</target>
      </segment>
    </unit>
    <unit id="ftawtbm" name="storelocation.limit_to_existing.help">
      <notes>
        <note priority="1">obsolete</note>
        <note category="state" priority="1">obsolete</note>
      </notes>
      <segment state="translated">
        <source>storelocation.limit_to_existing.help</source>
        <target>Wenn diese Option aktiv ist, ist es nicht möglich neue Bauteile zu diesem Lagerort hinzuzufügen, es ist aber möglich die Anzahl bereits vorhandener Bauteile zu erhöhen.</target>
      </segment>
    </unit>
    <unit id="1DWk7ny" name="storelocation.only_single_part.label">
      <notes>
        <note priority="1">obsolete</note>
        <note category="state" priority="1">obsolete</note>
      </notes>
      <segment state="translated">
        <source>storelocation.only_single_part.label</source>
        <target>Nur ein ein Bauteil</target>
      </segment>
    </unit>
    <unit id="np0unjZ" name="storelocation.only_single_part.help">
      <notes>
        <note priority="1">obsolete</note>
        <note category="state" priority="1">obsolete</note>
      </notes>
      <segment state="translated">
        <source>storelocation.only_single_part.help</source>
        <target>Wenn diese Option aktiviert ist, kann dieser Lagerort nur ein einzelnes Bauteil aber in beliebiger Menge fassen. Hilfreich für kleine SMD Fächer oder Feeder.</target>
      </segment>
    </unit>
    <unit id="AE1UiRe" name="storelocation.storage_type.label">
      <notes>
        <note priority="1">obsolete</note>
        <note category="state" priority="1">obsolete</note>
      </notes>
      <segment state="translated">
        <source>storelocation.storage_type.label</source>
        <target>Lagertyp</target>
      </segment>
    </unit>
    <unit id="3UBRYaM" name="storelocation.storage_type.help">
      <notes>
        <note priority="1">obsolete</note>
        <note category="state" priority="1">obsolete</note>
      </notes>
      <segment state="translated">
        <source>storelocation.storage_type.help</source>
        <target>Hier kann eine Maßeinheit gewählt werden, die ein Bauteil haben muss, damit es in diesem Lagerort gelagert werden kann.</target>
      </segment>
    </unit>
    <unit id="xBJM0.O" name="supplier.edit.default_currency">
      <notes>
        <note priority="1">obsolete</note>
        <note category="state" priority="1">obsolete</note>
      </notes>
      <segment state="translated">
        <source>supplier.edit.default_currency</source>
        <target>Standardwährung</target>
      </segment>
    </unit>
    <unit id="9o2s0eF" name="supplier.shipping_costs.label">
      <notes>
        <note priority="1">obsolete</note>
        <note category="state" priority="1">obsolete</note>
      </notes>
      <segment state="translated">
        <source>supplier.shipping_costs.label</source>
        <target>Versandkosten</target>
      </segment>
    </unit>
    <unit id="sG3lwwH" name="user.username.placeholder">
      <notes>
        <note priority="1">obsolete</note>
        <note category="state" priority="1">obsolete</note>
      </notes>
      <segment state="translated">
        <source>user.username.placeholder</source>
        <target>z.B. m.muster</target>
      </segment>
    </unit>
    <unit id="birjZUl" name="user.firstName.placeholder">
      <notes>
        <note priority="1">obsolete</note>
        <note category="state" priority="1">obsolete</note>
      </notes>
      <segment state="translated">
        <source>user.firstName.placeholder</source>
        <target>z.B. Max</target>
      </segment>
    </unit>
    <unit id="Z9pc7NJ" name="user.lastName.placeholder">
      <notes>
        <note priority="1">obsolete</note>
        <note category="state" priority="1">obsolete</note>
      </notes>
      <segment state="translated">
        <source>user.lastName.placeholder</source>
        <target>z.B. Muster</target>
      </segment>
    </unit>
    <unit id="VLB.yla" name="user.email.placeholder">
      <notes>
        <note priority="1">obsolete</note>
        <note category="state" priority="1">obsolete</note>
      </notes>
      <segment state="translated">
        <source>user.email.placeholder</source>
        <target>z.B. m.muster@ecorp.com</target>
      </segment>
    </unit>
    <unit id="UjUjKNF" name="user.department.placeholder">
      <notes>
        <note priority="1">obsolete</note>
        <note category="state" priority="1">obsolete</note>
      </notes>
      <segment state="translated">
        <source>user.department.placeholder</source>
        <target>z.B. Entwicklung</target>
      </segment>
    </unit>
    <unit id="C65DPNY" name="user.settings.pw_new.label">
      <notes>
        <note priority="1">obsolete</note>
        <note category="state" priority="1">obsolete</note>
      </notes>
      <segment state="translated">
        <source>user.settings.pw_new.label</source>
        <target>Neues Passwort</target>
      </segment>
    </unit>
    <unit id="isiBSF3" name="user.settings.pw_confirm.label">
      <notes>
        <note priority="1">obsolete</note>
        <note category="state" priority="1">obsolete</note>
      </notes>
      <segment state="translated">
        <source>user.settings.pw_confirm.label</source>
        <target>Neues Passwort bestätigen</target>
      </segment>
    </unit>
    <unit id="coDk7Mi" name="user.edit.needs_pw_change">
      <notes>
        <note priority="1">obsolete</note>
        <note category="state" priority="1">obsolete</note>
      </notes>
      <segment state="translated">
        <source>user.edit.needs_pw_change</source>
        <target>Nutzer muss Passwort ändern</target>
      </segment>
    </unit>
    <unit id="aU6FQLf" name="user.edit.user_disabled">
      <notes>
        <note priority="1">obsolete</note>
        <note category="state" priority="1">obsolete</note>
      </notes>
      <segment state="translated">
        <source>user.edit.user_disabled</source>
        <target>Benutzer deaktiviert (kein Login möglich)</target>
      </segment>
    </unit>
    <unit id="zPJhxi6" name="user.create">
      <notes>
        <note priority="1">obsolete</note>
        <note category="state" priority="1">obsolete</note>
      </notes>
      <segment state="translated">
        <source>user.create</source>
        <target>Benutzer anlegen</target>
      </segment>
    </unit>
    <unit id="SxI0Jji" name="user.edit.save">
      <notes>
        <note priority="1">obsolete</note>
        <note category="state" priority="1">obsolete</note>
      </notes>
      <segment state="translated">
        <source>user.edit.save</source>
        <target>Speichern</target>
      </segment>
    </unit>
    <unit id="oGnU8Jt" name="entity.edit.reset">
      <notes>
        <note priority="1">obsolete</note>
        <note category="state" priority="1">obsolete</note>
      </notes>
      <segment state="translated">
        <source>entity.edit.reset</source>
        <target>Änderungen verwerfen</target>
      </segment>
    </unit>
    <unit id="eG9UnaY" name="part.withdraw.caption:">
      <notes>
        <note priority="1">templates\Parts\show_part_info.html.twig:161</note>
        <note priority="1">obsolete</note>
        <note category="state" priority="1">obsolete</note>
      </notes>
      <segment state="translated">
        <source>part.withdraw.caption:</source>
        <target>Bauteile entnehmen:</target>
      </segment>
    </unit>
    <unit id="7TiUzGF" name="part.withdraw.btn">
      <notes>
        <note priority="1">templates\Parts\show_part_info.html.twig:166</note>
        <note priority="1">obsolete</note>
        <note category="state" priority="1">obsolete</note>
      </notes>
      <segment state="translated">
        <source>part.withdraw.btn</source>
        <target>Entnehmen</target>
      </segment>
    </unit>
    <unit id="RVKdVNt" name="part.withdraw.comment:">
      <notes>
        <note priority="1">templates\Parts\show_part_info.html.twig:171</note>
        <note priority="1">obsolete</note>
        <note category="state" priority="1">obsolete</note>
      </notes>
      <segment state="translated">
        <source>part.withdraw.comment:</source>
        <target>Kommentar/Zweck</target>
      </segment>
    </unit>
    <unit id="kXcojTi" name="part.add.caption">
      <notes>
        <note priority="1">templates\Parts\show_part_info.html.twig:189</note>
        <note priority="1">obsolete</note>
        <note category="state" priority="1">obsolete</note>
      </notes>
      <segment state="translated">
        <source>part.add.caption</source>
        <target>Bauteil hinzufügen</target>
      </segment>
    </unit>
    <unit id="rYoCVp9" name="part.add.btn">
      <notes>
        <note priority="1">templates\Parts\show_part_info.html.twig:194</note>
        <note priority="1">obsolete</note>
        <note category="state" priority="1">obsolete</note>
      </notes>
      <segment state="translated">
        <source>part.add.btn</source>
        <target>Hinzufügen</target>
      </segment>
    </unit>
    <unit id="4CUEJg5" name="part.add.comment">
      <notes>
        <note priority="1">templates\Parts\show_part_info.html.twig:199</note>
        <note priority="1">obsolete</note>
        <note category="state" priority="1">obsolete</note>
      </notes>
      <segment state="translated">
        <source>part.add.comment</source>
        <target>Kommentar/Zweck</target>
      </segment>
    </unit>
    <unit id="zIFsIyd" name="admin.comment">
      <notes>
        <note priority="1">templates\AdminPages\CompanyAdminBase.html.twig:15</note>
        <note priority="1">obsolete</note>
        <note category="state" priority="1">obsolete</note>
      </notes>
      <segment state="translated">
        <source>admin.comment</source>
        <target>Kommentar</target>
      </segment>
    </unit>
    <unit id="74zmrRr" name="manufacturer_url.label">
      <notes>
        <note priority="1">src\Form\PartType.php:83</note>
        <note priority="1">obsolete</note>
        <note category="state" priority="1">obsolete</note>
      </notes>
      <segment state="translated">
        <source>manufacturer_url.label</source>
        <target>Herstellerlink</target>
      </segment>
    </unit>
    <unit id="8QVpbd0" name="part.description.placeholder">
      <notes>
        <note priority="1">src\Form\PartType.php:66</note>
        <note priority="1">obsolete</note>
        <note category="state" priority="1">obsolete</note>
      </notes>
      <segment state="translated">
        <source>part.description.placeholder</source>
        <target>z.B. NPN 45V 0,1A 0,5W</target>
      </segment>
    </unit>
    <unit id="w_lfSsB" name="part.instock.placeholder">
      <notes>
        <note priority="1">src\Form\PartType.php:69</note>
        <note priority="1">obsolete</note>
        <note category="state" priority="1">obsolete</note>
      </notes>
      <segment state="translated">
        <source>part.instock.placeholder</source>
        <target>z.B. 12</target>
      </segment>
    </unit>
    <unit id="58zdDWF" name="part.mininstock.placeholder">
      <notes>
        <note priority="1">src\Form\PartType.php:72</note>
        <note priority="1">obsolete</note>
        <note category="state" priority="1">obsolete</note>
      </notes>
      <segment state="translated">
        <source>part.mininstock.placeholder</source>
        <target>z.B. 10</target>
      </segment>
    </unit>
    <unit id="gAFUu2a" name="homepage.basedOn">
      <notes>
        <note priority="1">obsolete</note>
        <note category="state" priority="1">obsolete</note>
      </notes>
      <segment state="translated">
        <source>homepage.basedOn</source>
        <target>basierend auf Arbeit von</target>
      </segment>
    </unit>
    <unit id="PlY3xmo" name="homepage.others">
      <notes>
        <note priority="1">obsolete</note>
        <note category="state" priority="1">obsolete</note>
      </notes>
      <segment state="translated">
        <source>homepage.others</source>
        <target>und anderen</target>
      </segment>
    </unit>
    <unit id="cpRdMwo" name="part.order.price_per">
      <notes>
        <note priority="1">obsolete</note>
        <note category="state" priority="1">obsolete</note>
      </notes>
      <segment state="translated">
        <source>part.order.price_per</source>
        <target>pro</target>
      </segment>
    </unit>
    <unit id="1n22zD9" name="part.withdraw.caption">
      <notes>
        <note priority="1">obsolete</note>
        <note category="state" priority="1">obsolete</note>
      </notes>
      <segment state="translated">
        <source>part.withdraw.caption</source>
        <target>Bauteile entnehmen</target>
      </segment>
    </unit>
    <unit id="pVVBLyB" name="datatable.datatable.lengthMenu">
      <notes>
        <note priority="1">obsolete</note>
        <note category="state" priority="1">obsolete</note>
      </notes>
      <segment state="translated">
        <source>datatable.datatable.lengthMenu</source>
        <target>_MENU_</target>
      </segment>
    </unit>
    <unit id="P.GFwjI" name="perm.group.parts">
      <notes>
        <note priority="1">obsolete</note>
        <note category="state" priority="1">obsolete</note>
      </notes>
      <segment state="translated">
        <source>perm.group.parts</source>
        <target>Bauteile</target>
      </segment>
    </unit>
    <unit id="WLb5wES" name="perm.group.structures">
      <notes>
        <note priority="1">obsolete</note>
        <note category="state" priority="1">obsolete</note>
      </notes>
      <segment state="translated">
        <source>perm.group.structures</source>
        <target>Datenstrukturen</target>
      </segment>
    </unit>
    <unit id="ziA7M4Z" name="perm.group.system">
      <notes>
        <note priority="1">obsolete</note>
        <note category="state" priority="1">obsolete</note>
      </notes>
      <segment state="translated">
        <source>perm.group.system</source>
        <target>System</target>
      </segment>
    </unit>
    <unit id="qPM1wy5" name="perm.parts">
      <notes>
        <note priority="1">obsolete</note>
        <note category="state" priority="1">obsolete</note>
      </notes>
      <segment state="translated">
        <source>perm.parts</source>
        <target>Allgemein</target>
      </segment>
    </unit>
    <unit id="eeUmOBN" name="perm.read">
      <notes>
        <note priority="1">obsolete</note>
        <note category="state" priority="1">obsolete</note>
      </notes>
      <segment state="translated">
        <source>perm.read</source>
        <target>Anzeigen</target>
      </segment>
    </unit>
    <unit id="lMypPBw" name="perm.edit">
      <notes>
        <note priority="1">obsolete</note>
        <note category="state" priority="1">obsolete</note>
      </notes>
      <segment state="translated">
        <source>perm.edit</source>
        <target>Bearbeiten</target>
      </segment>
    </unit>
    <unit id="d8mILUm" name="perm.create">
      <notes>
        <note priority="1">obsolete</note>
        <note category="state" priority="1">obsolete</note>
      </notes>
      <segment state="translated">
        <source>perm.create</source>
        <target>Anlegen</target>
      </segment>
    </unit>
    <unit id="cPI6oKn" name="perm.part.move">
      <notes>
        <note priority="1">obsolete</note>
        <note category="state" priority="1">obsolete</note>
      </notes>
      <segment state="translated">
        <source>perm.part.move</source>
        <target>Kategorie verändern</target>
      </segment>
    </unit>
    <unit id="oCKKcDZ" name="perm.delete">
      <notes>
        <note priority="1">obsolete</note>
        <note category="state" priority="1">obsolete</note>
      </notes>
      <segment state="translated">
        <source>perm.delete</source>
        <target>Löschen</target>
      </segment>
    </unit>
    <unit id="blHcQm6" name="perm.part.search">
      <notes>
        <note priority="1">obsolete</note>
        <note category="state" priority="1">obsolete</note>
      </notes>
      <segment state="translated">
        <source>perm.part.search</source>
        <target>Suchen</target>
      </segment>
    </unit>
    <unit id="YaLEthp" name="perm.part.all_parts">
      <notes>
        <note priority="1">obsolete</note>
        <note category="state" priority="1">obsolete</note>
      </notes>
      <segment state="translated">
        <source>perm.part.all_parts</source>
        <target>Alle Bauteile auflisten</target>
      </segment>
    </unit>
    <unit id="QTbFLlT" name="perm.part.no_price_parts">
      <notes>
        <note priority="1">obsolete</note>
        <note category="state" priority="1">obsolete</note>
      </notes>
      <segment state="translated">
        <source>perm.part.no_price_parts</source>
        <target>Teile ohne Preis auflisten</target>
      </segment>
    </unit>
    <unit id="ym76SPS" name="perm.part.obsolete_parts">
      <notes>
        <note priority="1">obsolete</note>
        <note category="state" priority="1">obsolete</note>
      </notes>
      <segment state="translated">
        <source>perm.part.obsolete_parts</source>
        <target>Obsolete Teile auflisten</target>
      </segment>
    </unit>
    <unit id="juT_zEM" name="perm.part.unknown_instock_parts">
      <notes>
        <note priority="1">obsolete</note>
        <note category="state" priority="1">obsolete</note>
      </notes>
      <segment state="translated">
        <source>perm.part.unknown_instock_parts</source>
        <target>Bauteile mit unbekanntem Bestand auflisten</target>
      </segment>
    </unit>
    <unit id="NiOXKwC" name="perm.part.change_favorite">
      <notes>
        <note priority="1">obsolete</note>
        <note category="state" priority="1">obsolete</note>
      </notes>
      <segment state="translated">
        <source>perm.part.change_favorite</source>
        <target>Favoritenstatus ändern</target>
      </segment>
    </unit>
    <unit id="TXG_vef" name="perm.part.show_favorite">
      <notes>
        <note priority="1">obsolete</note>
        <note category="state" priority="1">obsolete</note>
      </notes>
      <segment state="translated">
        <source>perm.part.show_favorite</source>
        <target>Favoriten anzeigen</target>
      </segment>
    </unit>
    <unit id="GMNxlDb" name="perm.part.show_last_edit_parts">
      <notes>
        <note priority="1">obsolete</note>
        <note category="state" priority="1">obsolete</note>
      </notes>
      <segment state="translated">
        <source>perm.part.show_last_edit_parts</source>
        <target>Zeige zuletzt bearbeitete/hinzugefügte Bauteile</target>
      </segment>
    </unit>
    <unit id="7C4wYps" name="perm.part.show_users">
      <notes>
        <note priority="1">obsolete</note>
        <note category="state" priority="1">obsolete</note>
      </notes>
      <segment state="translated">
        <source>perm.part.show_users</source>
        <target>Letzten bearbeitenden Nutzer anzeigen</target>
      </segment>
    </unit>
    <unit id="IOXC4wr" name="perm.part.show_history">
      <notes>
        <note priority="1">obsolete</note>
        <note category="state" priority="1">obsolete</note>
      </notes>
      <segment state="translated">
        <source>perm.part.show_history</source>
        <target>Historie anzeigen</target>
      </segment>
    </unit>
    <unit id="JnfedoQ" name="perm.part.name">
      <notes>
        <note priority="1">obsolete</note>
        <note category="state" priority="1">obsolete</note>
      </notes>
      <segment state="translated">
        <source>perm.part.name</source>
        <target>Name</target>
      </segment>
    </unit>
    <unit id="5a.KkeU" name="perm.part.description">
      <notes>
        <note priority="1">obsolete</note>
        <note category="state" priority="1">obsolete</note>
      </notes>
      <segment state="translated">
        <source>perm.part.description</source>
        <target>Beschreibung</target>
      </segment>
    </unit>
    <unit id="zLUHVDn" name="perm.part.instock">
      <notes>
        <note priority="1">obsolete</note>
        <note category="state" priority="1">obsolete</note>
      </notes>
      <segment state="translated">
        <source>perm.part.instock</source>
        <target>Vorhanden</target>
      </segment>
    </unit>
    <unit id="0woqdF9" name="perm.part.mininstock">
      <notes>
        <note priority="1">obsolete</note>
        <note category="state" priority="1">obsolete</note>
      </notes>
      <segment state="translated">
        <source>perm.part.mininstock</source>
        <target>Min. Bestand</target>
      </segment>
    </unit>
    <unit id="IXHxTEP" name="perm.part.comment">
      <notes>
        <note priority="1">obsolete</note>
        <note category="state" priority="1">obsolete</note>
      </notes>
      <segment state="translated">
        <source>perm.part.comment</source>
        <target>Kommentar</target>
      </segment>
    </unit>
    <unit id="B_OF7Kn" name="perm.part.storelocation">
      <notes>
        <note priority="1">obsolete</note>
        <note category="state" priority="1">obsolete</note>
      </notes>
      <segment state="translated">
        <source>perm.part.storelocation</source>
        <target>Lagerort</target>
      </segment>
    </unit>
    <unit id="yPQiYsi" name="perm.part.manufacturer">
      <notes>
        <note priority="1">obsolete</note>
        <note category="state" priority="1">obsolete</note>
      </notes>
      <segment state="translated">
        <source>perm.part.manufacturer</source>
        <target>Hersteller</target>
      </segment>
    </unit>
    <unit id="L2pl0H1" name="perm.part.orderdetails">
      <notes>
        <note priority="1">obsolete</note>
        <note category="state" priority="1">obsolete</note>
      </notes>
      <segment state="translated">
        <source>perm.part.orderdetails</source>
        <target>Bestellinformationen</target>
      </segment>
    </unit>
    <unit id="4CedmDv" name="perm.part.prices">
      <notes>
        <note priority="1">obsolete</note>
        <note category="state" priority="1">obsolete</note>
      </notes>
      <segment state="translated">
        <source>perm.part.prices</source>
        <target>Preise</target>
      </segment>
    </unit>
    <unit id="3.LGmWy" name="perm.part.attachments">
      <notes>
        <note priority="1">obsolete</note>
        <note category="state" priority="1">obsolete</note>
      </notes>
      <segment state="translated">
        <source>perm.part.attachments</source>
        <target>Dateianhänge</target>
      </segment>
    </unit>
    <unit id="VkclZwf" name="perm.part.order">
      <notes>
        <note priority="1">obsolete</note>
        <note category="state" priority="1">obsolete</note>
      </notes>
      <segment state="translated">
        <source>perm.part.order</source>
        <target>Bestellungen</target>
      </segment>
    </unit>
    <unit id="XPba.S5" name="perm.storelocations">
      <notes>
        <note priority="1">obsolete</note>
        <note category="state" priority="1">obsolete</note>
      </notes>
      <segment state="translated">
        <source>perm.storelocations</source>
        <target>Lagerorte</target>
      </segment>
    </unit>
    <unit id="1MkJQeq" name="perm.move">
      <notes>
        <note priority="1">obsolete</note>
        <note category="state" priority="1">obsolete</note>
      </notes>
      <segment state="translated">
        <source>perm.move</source>
        <target>Verschieben</target>
      </segment>
    </unit>
    <unit id="IRFIEMr" name="perm.list_parts">
      <notes>
        <note priority="1">obsolete</note>
        <note category="state" priority="1">obsolete</note>
      </notes>
      <segment state="translated">
        <source>perm.list_parts</source>
        <target>Teile auflisten</target>
      </segment>
    </unit>
    <unit id="h6Bzdt0" name="perm.part.footprints">
      <notes>
        <note priority="1">obsolete</note>
        <note category="state" priority="1">obsolete</note>
      </notes>
      <segment state="translated">
        <source>perm.part.footprints</source>
        <target>Footprints</target>
      </segment>
    </unit>
    <unit id="f6E.ER4" name="perm.part.categories">
      <notes>
        <note priority="1">obsolete</note>
        <note category="state" priority="1">obsolete</note>
      </notes>
      <segment state="translated">
        <source>perm.part.categories</source>
        <target>Kategorien</target>
      </segment>
    </unit>
    <unit id="yYWackl" name="perm.part.supplier">
      <notes>
        <note priority="1">obsolete</note>
        <note category="state" priority="1">obsolete</note>
      </notes>
      <segment state="translated">
        <source>perm.part.supplier</source>
        <target>Lieferanten</target>
      </segment>
    </unit>
    <unit id="_dwi_1Y" name="perm.part.manufacturers">
      <notes>
        <note priority="1">obsolete</note>
        <note category="state" priority="1">obsolete</note>
      </notes>
      <segment state="translated">
        <source>perm.part.manufacturers</source>
        <target>Hersteller</target>
      </segment>
    </unit>
    <unit id="5_k9ofl" name="perm.part.devices">
      <notes>
        <note priority="1">obsolete</note>
        <note category="state" priority="1">obsolete</note>
      </notes>
      <segment state="translated">
        <source>perm.part.devices</source>
        <target>Baugruppen</target>
      </segment>
    </unit>
    <unit id="hgZrqP_" name="perm.part.attachment_types">
      <notes>
        <note priority="1">obsolete</note>
        <note category="state" priority="1">obsolete</note>
      </notes>
      <segment state="translated">
        <source>perm.part.attachment_types</source>
        <target>Dateitypen</target>
      </segment>
    </unit>
    <unit id="BEdSmOu" name="perm.tools.import">
      <notes>
        <note priority="1">obsolete</note>
        <note category="state" priority="1">obsolete</note>
      </notes>
      <segment state="translated">
        <source>perm.tools.import</source>
        <target>Import</target>
      </segment>
    </unit>
    <unit id="PEyfknN" name="perm.tools.labels">
      <notes>
        <note priority="1">obsolete</note>
        <note category="state" priority="1">obsolete</note>
      </notes>
      <segment state="translated">
        <source>perm.tools.labels</source>
        <target>Labels</target>
      </segment>
    </unit>
    <unit id="fWusD07" name="perm.tools.calculator">
      <notes>
        <note priority="1">obsolete</note>
        <note category="state" priority="1">obsolete</note>
      </notes>
      <segment state="translated">
        <source>perm.tools.calculator</source>
        <target>Widerstandsrechner</target>
      </segment>
    </unit>
    <unit id="ripLPj1" name="perm.tools.footprints">
      <notes>
        <note priority="1">obsolete</note>
        <note category="state" priority="1">obsolete</note>
      </notes>
      <segment state="translated">
        <source>perm.tools.footprints</source>
        <target>Footprints</target>
      </segment>
    </unit>
    <unit id="1bNm4cw" name="perm.tools.ic_logos">
      <notes>
        <note priority="1">obsolete</note>
        <note category="state" priority="1">obsolete</note>
      </notes>
      <segment state="translated">
        <source>perm.tools.ic_logos</source>
        <target>IC-Logos</target>
      </segment>
    </unit>
    <unit id="soh_cnt" name="perm.tools.statistics">
      <notes>
        <note priority="1">obsolete</note>
        <note category="state" priority="1">obsolete</note>
      </notes>
      <segment state="translated">
        <source>perm.tools.statistics</source>
        <target>Statistik</target>
      </segment>
    </unit>
    <unit id="2r3a5MK" name="perm.edit_permissions">
      <notes>
        <note priority="1">obsolete</note>
        <note category="state" priority="1">obsolete</note>
      </notes>
      <segment state="translated">
        <source>perm.edit_permissions</source>
        <target>Berechtigungen ändern</target>
      </segment>
    </unit>
    <unit id="dURrIXD" name="perm.users.edit_user_name">
      <notes>
        <note priority="1">obsolete</note>
        <note category="state" priority="1">obsolete</note>
      </notes>
      <segment state="translated">
        <source>perm.users.edit_user_name</source>
        <target>Nutzernamen ändern</target>
      </segment>
    </unit>
    <unit id="w4ujxml" name="perm.users.edit_change_group">
      <notes>
        <note priority="1">obsolete</note>
        <note category="state" priority="1">obsolete</note>
      </notes>
      <segment state="translated">
        <source>perm.users.edit_change_group</source>
        <target>Gruppe ändern</target>
      </segment>
    </unit>
    <unit id="BBOEDsQ" name="perm.users.edit_infos">
      <notes>
        <note priority="1">obsolete</note>
        <note category="state" priority="1">obsolete</note>
      </notes>
      <segment state="translated">
        <source>perm.users.edit_infos</source>
        <target>Informationen ändern</target>
      </segment>
    </unit>
    <unit id="Q1NDQfs" name="perm.users.edit_permissions">
      <notes>
        <note priority="1">obsolete</note>
        <note category="state" priority="1">obsolete</note>
      </notes>
      <segment state="translated">
        <source>perm.users.edit_permissions</source>
        <target>Berechtigungen ändern</target>
      </segment>
    </unit>
    <unit id="d6eo3tF" name="perm.users.set_password">
      <notes>
        <note priority="1">obsolete</note>
        <note category="state" priority="1">obsolete</note>
      </notes>
      <segment state="translated">
        <source>perm.users.set_password</source>
        <target>Passwort ändern</target>
      </segment>
    </unit>
    <unit id="tJ6RatH" name="perm.users.change_user_settings">
      <notes>
        <note priority="1">obsolete</note>
        <note category="state" priority="1">obsolete</note>
      </notes>
      <segment state="translated">
        <source>perm.users.change_user_settings</source>
        <target>Benutzereinstellungen ändern</target>
      </segment>
    </unit>
    <unit id="X58DtVF" name="perm.database.see_status">
      <notes>
        <note priority="1">obsolete</note>
        <note category="state" priority="1">obsolete</note>
      </notes>
      <segment state="translated">
        <source>perm.database.see_status</source>
        <target>Status anzeigen</target>
      </segment>
    </unit>
    <unit id="1KSFyeg" name="perm.database.update_db">
      <notes>
        <note priority="1">obsolete</note>
        <note category="state" priority="1">obsolete</note>
      </notes>
      <segment state="translated">
        <source>perm.database.update_db</source>
        <target>Datenbank updaten</target>
      </segment>
    </unit>
    <unit id="7FNNcYZ" name="perm.database.read_db_settings">
      <notes>
        <note priority="1">obsolete</note>
        <note category="state" priority="1">obsolete</note>
      </notes>
      <segment state="translated">
        <source>perm.database.read_db_settings</source>
        <target>Einstellungen anzeigen</target>
      </segment>
    </unit>
    <unit id="ppPTck0" name="perm.database.write_db_settings">
      <notes>
        <note priority="1">obsolete</note>
        <note category="state" priority="1">obsolete</note>
      </notes>
      <segment state="translated">
        <source>perm.database.write_db_settings</source>
        <target>Einstellungen ändern</target>
      </segment>
    </unit>
    <unit id="h1iQLeD" name="perm.config.read_config">
      <notes>
        <note priority="1">obsolete</note>
        <note category="state" priority="1">obsolete</note>
      </notes>
      <segment state="translated">
        <source>perm.config.read_config</source>
        <target>Konfiguration anzeigen</target>
      </segment>
    </unit>
    <unit id="xnOnBUH" name="perm.config.edit_config">
      <notes>
        <note priority="1">obsolete</note>
        <note category="state" priority="1">obsolete</note>
      </notes>
      <segment state="translated">
        <source>perm.config.edit_config</source>
        <target>Konfiguration ändern</target>
      </segment>
    </unit>
    <unit id="soLL1gr" name="perm.config.server_info">
      <notes>
        <note priority="1">obsolete</note>
        <note category="state" priority="1">obsolete</note>
      </notes>
      <segment state="translated">
        <source>perm.config.server_info</source>
        <target>Server info</target>
      </segment>
    </unit>
    <unit id="P5OVHh2" name="perm.config.use_debug">
      <notes>
        <note priority="1">obsolete</note>
        <note category="state" priority="1">obsolete</note>
      </notes>
      <segment state="translated">
        <source>perm.config.use_debug</source>
        <target>Debugtools benutzen</target>
      </segment>
    </unit>
    <unit id="WsTnNCU" name="perm.show_logs">
      <notes>
        <note priority="1">obsolete</note>
        <note category="state" priority="1">obsolete</note>
      </notes>
      <segment state="translated">
        <source>perm.show_logs</source>
        <target>Logs anzeigen</target>
      </segment>
    </unit>
    <unit id="zvV9XS2" name="perm.delete_logs">
      <notes>
        <note priority="1">obsolete</note>
        <note category="state" priority="1">obsolete</note>
      </notes>
      <segment state="translated">
        <source>perm.delete_logs</source>
        <target>Logeinträge löschen</target>
      </segment>
    </unit>
    <unit id="aU9OJs5" name="perm.self.edit_infos">
      <notes>
        <note priority="1">obsolete</note>
        <note category="state" priority="1">obsolete</note>
      </notes>
      <segment state="translated">
        <source>perm.self.edit_infos</source>
        <target>Informationen ändern</target>
      </segment>
    </unit>
    <unit id="tn675bY" name="perm.self.edit_username">
      <notes>
        <note priority="1">obsolete</note>
        <note category="state" priority="1">obsolete</note>
      </notes>
      <segment state="translated">
        <source>perm.self.edit_username</source>
        <target>Benutzernamen ändern</target>
      </segment>
    </unit>
    <unit id="ON0SOmi" name="perm.self.show_permissions">
      <notes>
        <note priority="1">obsolete</note>
        <note category="state" priority="1">obsolete</note>
      </notes>
      <segment state="translated">
        <source>perm.self.show_permissions</source>
        <target>Berechtigungen anzeigen</target>
      </segment>
    </unit>
    <unit id="7pWmKCP" name="perm.self.show_logs">
      <notes>
        <note priority="1">obsolete</note>
        <note category="state" priority="1">obsolete</note>
      </notes>
      <segment state="translated">
        <source>perm.self.show_logs</source>
        <target>Logs anzeigen</target>
      </segment>
    </unit>
    <unit id="zgTB8dK" name="perm.self.create_labels">
      <notes>
        <note priority="1">obsolete</note>
        <note category="state" priority="1">obsolete</note>
      </notes>
      <segment state="translated">
        <source>perm.self.create_labels</source>
        <target>Labels erstellen</target>
      </segment>
    </unit>
    <unit id="grMFlqb" name="perm.self.edit_options">
      <notes>
        <note priority="1">obsolete</note>
        <note category="state" priority="1">obsolete</note>
      </notes>
      <segment state="translated">
        <source>perm.self.edit_options</source>
        <target>Einstellungen ändern</target>
      </segment>
    </unit>
    <unit id="aWY5kzX" name="perm.self.delete_profiles">
      <notes>
        <note priority="1">obsolete</note>
        <note category="state" priority="1">obsolete</note>
      </notes>
      <segment state="translated">
        <source>perm.self.delete_profiles</source>
        <target>Profile löschen</target>
      </segment>
    </unit>
    <unit id="Qh9_teh" name="perm.self.edit_profiles">
      <notes>
        <note priority="1">obsolete</note>
        <note category="state" priority="1">obsolete</note>
      </notes>
      <segment state="translated">
        <source>perm.self.edit_profiles</source>
        <target>Profile bearbeiten</target>
      </segment>
    </unit>
    <unit id="riADuzS" name="perm.part.tools">
      <notes>
        <note priority="1">obsolete</note>
        <note category="state" priority="1">obsolete</note>
      </notes>
      <segment state="translated">
        <source>perm.part.tools</source>
        <target>Tools</target>
      </segment>
    </unit>
    <unit id="1TJffiQ" name="perm.groups">
      <notes>
        <note priority="1">obsolete</note>
        <note category="state" priority="1">obsolete</note>
      </notes>
      <segment state="translated">
        <source>perm.groups</source>
        <target>Gruppen</target>
      </segment>
    </unit>
    <unit id="Ot4Pe7g" name="perm.users">
      <notes>
        <note priority="1">obsolete</note>
        <note category="state" priority="1">obsolete</note>
      </notes>
      <segment state="translated">
        <source>perm.users</source>
        <target>Benutzer</target>
      </segment>
    </unit>
    <unit id="hcV.ILa" name="perm.database">
      <notes>
        <note priority="1">obsolete</note>
        <note category="state" priority="1">obsolete</note>
      </notes>
      <segment state="translated">
        <source>perm.database</source>
        <target>Datenbank</target>
      </segment>
    </unit>
    <unit id="9XMk.TY" name="perm.config">
      <notes>
        <note priority="1">obsolete</note>
        <note category="state" priority="1">obsolete</note>
      </notes>
      <segment state="translated">
        <source>perm.config</source>
        <target>Einstellungen</target>
      </segment>
    </unit>
    <unit id="YLLSA2T" name="perm.system">
      <notes>
        <note priority="1">obsolete</note>
        <note category="state" priority="1">obsolete</note>
      </notes>
      <segment state="translated">
        <source>perm.system</source>
        <target>System</target>
      </segment>
    </unit>
    <unit id="0CRVznf" name="perm.device_parts">
      <notes>
        <note priority="1">obsolete</note>
        <note category="state" priority="1">obsolete</note>
      </notes>
      <segment state="translated">
        <source>perm.device_parts</source>
        <target>Baugruppenbauteile</target>
      </segment>
    </unit>
    <unit id="LG3jpJo" name="perm.self">
      <notes>
        <note priority="1">obsolete</note>
        <note category="state" priority="1">obsolete</note>
      </notes>
      <segment state="translated">
        <source>perm.self</source>
        <target>Eigenen Benutzer bearbeiten</target>
      </segment>
    </unit>
    <unit id="VoHEScr" name="perm.labels">
      <notes>
        <note priority="1">obsolete</note>
        <note category="state" priority="1">obsolete</note>
      </notes>
      <segment state="translated">
        <source>perm.labels</source>
        <target>Labels</target>
      </segment>
    </unit>
    <unit id="zf2PGmg" name="perm.part.category">
      <notes>
        <note priority="1">obsolete</note>
        <note category="state" priority="1">obsolete</note>
      </notes>
      <segment state="translated">
        <source>perm.part.category</source>
        <target>Kategorie</target>
      </segment>
    </unit>
    <unit id="Ngq0_8b" name="perm.part.minamount">
      <notes>
        <note priority="1">obsolete</note>
        <note category="state" priority="1">obsolete</note>
      </notes>
      <segment state="translated">
        <source>perm.part.minamount</source>
        <target>Mindestbestand</target>
      </segment>
    </unit>
    <unit id="vZwyFdD" name="perm.part.footprint">
      <notes>
        <note priority="1">obsolete</note>
        <note category="state" priority="1">obsolete</note>
      </notes>
      <segment state="translated">
        <source>perm.part.footprint</source>
        <target>Footprint</target>
      </segment>
    </unit>
    <unit id="cdrtuto" name="perm.part.mpn">
      <notes>
        <note priority="1">obsolete</note>
        <note category="state" priority="1">obsolete</note>
      </notes>
      <segment state="translated">
        <source>perm.part.mpn</source>
        <target>MPN</target>
      </segment>
    </unit>
    <unit id="CjAJxQj" name="perm.part.status">
      <notes>
        <note priority="1">obsolete</note>
        <note category="state" priority="1">obsolete</note>
      </notes>
      <segment state="translated">
        <source>perm.part.status</source>
        <target>Herstellungsstatus</target>
      </segment>
    </unit>
    <unit id="8vcZLOf" name="perm.part.tags">
      <notes>
        <note priority="1">obsolete</note>
        <note category="state" priority="1">obsolete</note>
      </notes>
      <segment state="translated">
        <source>perm.part.tags</source>
        <target>Tags</target>
      </segment>
    </unit>
    <unit id="5PcGRLN" name="perm.part.unit">
      <notes>
        <note priority="1">obsolete</note>
        <note category="state" priority="1">obsolete</note>
      </notes>
      <segment state="translated">
        <source>perm.part.unit</source>
        <target>Maßeinheit</target>
      </segment>
    </unit>
    <unit id="64iRHQF" name="perm.part.mass">
      <notes>
        <note priority="1">obsolete</note>
        <note category="state" priority="1">obsolete</note>
      </notes>
      <segment state="translated">
        <source>perm.part.mass</source>
        <target>Gewicht</target>
      </segment>
    </unit>
    <unit id="IWWN6u0" name="perm.part.lots">
      <notes>
        <note priority="1">obsolete</note>
        <note category="state" priority="1">obsolete</note>
      </notes>
      <segment state="translated">
        <source>perm.part.lots</source>
        <target>Lagerorte</target>
      </segment>
    </unit>
    <unit id="cnJtmGW" name="perm.show_users">
      <notes>
        <note priority="1">obsolete</note>
        <note category="state" priority="1">obsolete</note>
      </notes>
      <segment state="translated">
        <source>perm.show_users</source>
        <target>Letzten bearbeitenden Nutzer anzeigen</target>
      </segment>
    </unit>
    <unit id="nThiSBd" name="perm.currencies">
      <notes>
        <note priority="1">obsolete</note>
        <note category="state" priority="1">obsolete</note>
      </notes>
      <segment state="translated">
        <source>perm.currencies</source>
        <target>Währungen</target>
      </segment>
    </unit>
    <unit id="Pa4k4ZQ" name="perm.measurement_units">
      <notes>
        <note priority="1">obsolete</note>
        <note category="state" priority="1">obsolete</note>
      </notes>
      <segment state="translated">
        <source>perm.measurement_units</source>
        <target>Maßeinheiten</target>
      </segment>
    </unit>
    <unit id="ZrVNh2o" name="user.settings.pw_old.label">
      <notes>
        <note priority="1">obsolete</note>
        <note category="state" priority="1">obsolete</note>
      </notes>
      <segment state="translated">
        <source>user.settings.pw_old.label</source>
        <target>Altes Passwort</target>
      </segment>
    </unit>
    <unit id="Ed3ydow" name="pw_reset.submit">
      <notes>
        <note priority="1">obsolete</note>
        <note category="state" priority="1">obsolete</note>
      </notes>
      <segment state="translated">
        <source>pw_reset.submit</source>
        <target>Passwort zurücksetzen</target>
      </segment>
    </unit>
    <unit id="E8uyrqE" name="u2f_two_factor">
      <notes>
        <note priority="1">obsolete</note>
        <note category="state" priority="1">obsolete</note>
      </notes>
      <segment state="translated">
        <source>u2f_two_factor</source>
        <target>Sicherheitsschlüssel (U2F)</target>
      </segment>
    </unit>
    <unit id="u976KVD" name="google">
      <notes>
        <note priority="1">obsolete</note>
        <note category="state" priority="1">obsolete</note>
      </notes>
      <segment state="translated">
        <source>google</source>
        <target>Google</target>
      </segment>
    </unit>
<<<<<<< HEAD
    <unit id="tST2X1S" name="tfa.provider.webauthn_two_factor_provider">
=======
    <unit id="RAX6xpX" name="tfa.provider.webauthn_two_factor_provider">
>>>>>>> 8c25446d
      <segment state="translated">
        <source>tfa.provider.webauthn_two_factor_provider</source>
        <target>Sicherheitsschlüssel</target>
      </segment>
    </unit>
    <unit id="XTe6pUU" name="tfa.provider.google">
      <notes>
        <note priority="1">obsolete</note>
        <note category="state" priority="1">obsolete</note>
      </notes>
      <segment state="translated">
        <source>tfa.provider.google</source>
        <target>Authenticator App</target>
      </segment>
    </unit>
    <unit id="iGSYnmL" name="Login successful">
      <notes>
        <note priority="1">obsolete</note>
        <note category="state" priority="1">obsolete</note>
      </notes>
      <segment state="translated">
        <source>Login successful</source>
        <target>Erfolgreich eingeloggt!</target>
      </segment>
    </unit>
    <unit id="r7Q.Vrm" name="log.type.exception">
      <notes>
        <note priority="1">obsolete</note>
        <note category="state" priority="1">obsolete</note>
      </notes>
      <segment state="translated">
        <source>log.type.exception</source>
        <target>Unbehandelte Exception (veraltet)</target>
      </segment>
    </unit>
    <unit id="l5qNskF" name="log.type.user_login">
      <notes>
        <note priority="1">obsolete</note>
        <note category="state" priority="1">obsolete</note>
      </notes>
      <segment state="translated">
        <source>log.type.user_login</source>
        <target>Nutzer eingeloggt</target>
      </segment>
    </unit>
    <unit id="6suiYvP" name="log.type.user_logout">
      <notes>
        <note priority="1">obsolete</note>
        <note category="state" priority="1">obsolete</note>
      </notes>
      <segment state="translated">
        <source>log.type.user_logout</source>
        <target>Nutzer ausgeloggt</target>
      </segment>
    </unit>
    <unit id="Jjl8edA" name="log.type.unknown">
      <notes>
        <note priority="1">obsolete</note>
        <note category="state" priority="1">obsolete</note>
      </notes>
      <segment state="translated">
        <source>log.type.unknown</source>
        <target>Unbekannt</target>
      </segment>
    </unit>
    <unit id="n8VtTfW" name="log.type.element_created">
      <notes>
        <note priority="1">obsolete</note>
        <note category="state" priority="1">obsolete</note>
      </notes>
      <segment state="translated">
        <source>log.type.element_created</source>
        <target>Element angelegt</target>
      </segment>
    </unit>
    <unit id="O9Iw2cd" name="log.type.element_edited">
      <notes>
        <note priority="1">obsolete</note>
        <note category="state" priority="1">obsolete</note>
      </notes>
      <segment state="translated">
        <source>log.type.element_edited</source>
        <target>Element bearbeitet</target>
      </segment>
    </unit>
    <unit id="WQkp3yE" name="log.type.element_deleted">
      <notes>
        <note priority="1">obsolete</note>
        <note category="state" priority="1">obsolete</note>
      </notes>
      <segment state="translated">
        <source>log.type.element_deleted</source>
        <target>Element gelöscht</target>
      </segment>
    </unit>
    <unit id="pjRvOZm" name="log.type.database_updated">
      <notes>
        <note priority="1">obsolete</note>
        <note category="state" priority="1">obsolete</note>
      </notes>
      <segment state="translated">
        <source>log.type.database_updated</source>
        <target>Datenbank aktualisiert</target>
      </segment>
    </unit>
    <unit id="j0QJLb_" name="perm.revert_elements">
      <notes>
        <note category="state" priority="1">obsolete</note>
      </notes>
      <segment state="translated">
        <source>perm.revert_elements</source>
        <target>Element zurücksetzen</target>
      </segment>
    </unit>
    <unit id="xernTe5" name="perm.show_history">
      <notes>
        <note category="state" priority="1">obsolete</note>
      </notes>
      <segment state="translated">
        <source>perm.show_history</source>
        <target>Historie anzeigen</target>
      </segment>
    </unit>
    <unit id="Ay52w3." name="perm.tools.lastActivity">
      <notes>
        <note category="state" priority="1">obsolete</note>
      </notes>
      <segment state="translated">
        <source>perm.tools.lastActivity</source>
        <target>Letzte Aktivität anzeigen</target>
      </segment>
    </unit>
    <unit id="m3PTL2e" name="perm.tools.timeTravel">
      <notes>
        <note category="state" priority="1">obsolete</note>
      </notes>
      <segment state="translated">
        <source>perm.tools.timeTravel</source>
        <target>Alte Versionsstände anzeigen (Zeitreisen)</target>
      </segment>
    </unit>
    <unit id="AiBoPxF" name="log.type.">
      <notes>
        <note category="state" priority="1">obsolete</note>
      </notes>
      <segment state="translated">
        <source>log.type.</source>
        <target>__log.type.</target>
      </segment>
    </unit>
    <unit id="WjnV7iC" name="tfa_u2f.key_added_successful">
      <notes>
        <note category="state" priority="1">obsolete</note>
      </notes>
      <segment state="translated">
        <source>tfa_u2f.key_added_successful</source>
        <target>Sicherheitsschlüssel erfolgreich hinzugefügt.</target>
      </segment>
    </unit>
    <unit id="47ienTP" name="Username">
      <notes>
        <note category="state" priority="1">obsolete</note>
      </notes>
      <segment state="translated">
        <source>Username</source>
        <target>Benutzername</target>
      </segment>
    </unit>
    <unit id="dVu9PKe" name="log.type.security.google_disabled">
      <notes>
        <note category="state" priority="1">obsolete</note>
      </notes>
      <segment state="translated">
        <source>log.type.security.google_disabled</source>
        <target>Authenticator App deaktiviert</target>
      </segment>
    </unit>
    <unit id="HfccXTr" name="log.type.security.u2f_removed">
      <notes>
        <note category="state" priority="1">obsolete</note>
      </notes>
      <segment state="translated">
        <source>log.type.security.u2f_removed</source>
        <target>Sicherheitsschlüssel gelöscht</target>
      </segment>
    </unit>
    <unit id="zl1WXuM" name="log.type.security.u2f_added">
      <notes>
        <note category="state" priority="1">obsolete</note>
      </notes>
      <segment state="translated">
        <source>log.type.security.u2f_added</source>
        <target>Sicherheitsschlüssel hinzugefügt</target>
      </segment>
    </unit>
    <unit id="9_jzHX6" name="log.type.security.backup_keys_reset">
      <notes>
        <note category="state" priority="1">obsolete</note>
      </notes>
      <segment state="translated">
        <source>log.type.security.backup_keys_reset</source>
        <target>Neue Backupkeys erzeugt</target>
      </segment>
    </unit>
    <unit id="h6zwXNp" name="log.type.security.google_enabled">
      <notes>
        <note category="state" priority="1">obsolete</note>
      </notes>
      <segment state="translated">
        <source>log.type.security.google_enabled</source>
        <target>Authenticator App aktiviert</target>
      </segment>
    </unit>
    <unit id="XbsoHIr" name="log.type.security.password_changed">
      <notes>
        <note category="state" priority="1">obsolete</note>
      </notes>
      <segment state="translated">
        <source>log.type.security.password_changed</source>
        <target>Passwort geändert</target>
      </segment>
    </unit>
    <unit id="2q0_b3P" name="log.type.security.trusted_device_reset">
      <notes>
        <note category="state" priority="1">obsolete</note>
      </notes>
      <segment state="translated">
        <source>log.type.security.trusted_device_reset</source>
        <target>Vertrauenswürdige Geräte zurückgesetzt</target>
      </segment>
    </unit>
    <unit id="n8flY2e" name="log.type.collection_element_deleted">
      <notes>
        <note category="state" priority="1">obsolete</note>
      </notes>
      <segment state="translated">
        <source>log.type.collection_element_deleted</source>
        <target>Kollektionselement gelöscht</target>
      </segment>
    </unit>
    <unit id="yNm8PCN" name="log.type.security.password_reset">
      <notes>
        <note category="state" priority="1">obsolete</note>
      </notes>
      <segment state="translated">
        <source>log.type.security.password_reset</source>
        <target>Passwort zurückgesetzt</target>
      </segment>
    </unit>
    <unit id="CsjgnTI" name="log.type.security.2fa_admin_reset">
      <notes>
        <note category="state" priority="1">obsolete</note>
      </notes>
      <segment state="translated">
        <source>log.type.security.2fa_admin_reset</source>
        <target>Zwei-Faktor-Authentifizierung durch Administrator zurückgesetzt</target>
      </segment>
    </unit>
    <unit id="bJ.EAvM" name="log.type.user_not_allowed">
      <notes>
        <note category="state" priority="1">obsolete</note>
      </notes>
      <segment state="translated">
        <source>log.type.user_not_allowed</source>
        <target>Unerlaubter Zugriffsversuch</target>
      </segment>
    </unit>
    <unit id="Z28oTau" name="log.database_updated.success">
      <notes>
        <note category="state" priority="1">obsolete</note>
      </notes>
      <segment state="translated">
        <source>log.database_updated.success</source>
        <target>Erfolgreich</target>
      </segment>
    </unit>
    <unit id="8jpgdV8" name="label_options.barcode_type.2D">
      <notes>
        <note category="state" priority="1">obsolete</note>
      </notes>
      <segment state="translated">
        <source>label_options.barcode_type.2D</source>
        <target>2D</target>
      </segment>
    </unit>
    <unit id="O7.UnHb" name="label_options.barcode_type.1D">
      <notes>
        <note category="state" priority="1">obsolete</note>
      </notes>
      <segment state="translated">
        <source>label_options.barcode_type.1D</source>
        <target>1D</target>
      </segment>
    </unit>
    <unit id="QMdRP48" name="perm.part.parameters">
      <notes>
        <note category="state" priority="1">obsolete</note>
      </notes>
      <segment state="translated">
        <source>perm.part.parameters</source>
        <target>Parameter</target>
      </segment>
    </unit>
    <unit id="_a9gfQw" name="perm.attachment_show_private">
      <notes>
        <note category="state" priority="1">obsolete</note>
      </notes>
      <segment state="translated">
        <source>perm.attachment_show_private</source>
        <target>Private Anhänge zeigen</target>
      </segment>
    </unit>
    <unit id="fcUq9AR" name="perm.tools.label_scanner">
      <notes>
        <note category="state" priority="1">obsolete</note>
      </notes>
      <segment state="translated">
        <source>perm.tools.label_scanner</source>
        <target>Labelscanner</target>
      </segment>
    </unit>
    <unit id="QSODEfC" name="perm.self.read_profiles">
      <notes>
        <note category="state" priority="1">obsolete</note>
      </notes>
      <segment state="translated">
        <source>perm.self.read_profiles</source>
        <target>Profile anzeigen</target>
      </segment>
    </unit>
    <unit id="9ItKgrD" name="perm.self.create_profiles">
      <notes>
        <note category="state" priority="1">obsolete</note>
      </notes>
      <segment state="translated">
        <source>perm.self.create_profiles</source>
        <target>Profil anlegen</target>
      </segment>
    </unit>
    <unit id="j6yqWSf" name="perm.labels.use_twig">
      <notes>
        <note category="state" priority="1">obsolete</note>
      </notes>
      <segment state="translated">
        <source>perm.labels.use_twig</source>
        <target>Twig Modus benutzen</target>
      </segment>
    </unit>
    <unit id="f_MQ1uL" name="label_profile.showInDropdown">
      <segment state="translated">
        <source>label_profile.showInDropdown</source>
        <target>In Barcode Schnellauswahl anzeigen</target>
      </segment>
    </unit>
    <unit id="qrHwUh3" name="group.edit.enforce_2fa">
      <segment state="translated">
        <source>group.edit.enforce_2fa</source>
        <target>Erzwinge Zwei-Faktor-Authentifizierung (2FA)</target>
      </segment>
    </unit>
    <unit id="btZApXD" name="group.edit.enforce_2fa.help">
      <segment state="translated">
        <source>group.edit.enforce_2fa.help</source>
        <target>Wenn diese Option aktiv ist, muss jedes direkte Mitglied dieser Gruppe, mindestens einen zweiten Faktor zur Authentifizierung einrichten. Empfohlen z.B. für administrative Gruppen mit weitreichenden Berechtigungen.</target>
      </segment>
    </unit>
    <unit id="i7QKlzx" name="selectpicker.empty">
      <segment state="translated">
        <source>selectpicker.empty</source>
        <target>Nichts ausgewählt</target>
      </segment>
    </unit>
    <unit id="TPI_1p0" name="selectpicker.nothing_selected">
      <segment state="translated">
        <source>selectpicker.nothing_selected</source>
        <target>Nichts ausgewählt</target>
      </segment>
    </unit>
    <unit id="D6I2Q6C" name="entity.delete.must_not_contain_parts">
      <segment state="translated">
        <source>entity.delete.must_not_contain_parts</source>
        <target>Element "%PATH%" enthält noch Bauteile. Bearbeite die Bauteile, um dieses Element löschen zu können.</target>
      </segment>
    </unit>
    <unit id="hu8Y98Q" name="entity.delete.must_not_contain_attachments">
      <segment state="translated">
        <source>entity.delete.must_not_contain_attachments</source>
        <target>Dateityp enthält noch Bauteile. Ändere deren Dateityp, um diesen Dateityp löschen zu können.</target>
      </segment>
    </unit>
    <unit id="OewVQB8" name="entity.delete.must_not_contain_prices">
      <segment state="translated">
        <source>entity.delete.must_not_contain_prices</source>
        <target>Währung enthält noch Bauteile. Ändere deren Währung, um diese Währung löschen zu können.</target>
      </segment>
    </unit>
    <unit id="L93n2S_" name="entity.delete.must_not_contain_users">
      <segment state="translated">
        <source>entity.delete.must_not_contain_users</source>
        <target>Benutzer sind noch Teil dieser Gruppe. Ändere deren Gruppe, um diese Gruppe löschen zu können.</target>
      </segment>
    </unit>
    <unit id="72lMzIQ" name="part.table.edit">
      <segment state="translated">
        <source>part.table.edit</source>
        <target>Ändern</target>
      </segment>
    </unit>
    <unit id="AGwzXa0" name="part.table.edit.title">
      <segment state="translated">
        <source>part.table.edit.title</source>
        <target>Bauteil ändern</target>
      </segment>
    </unit>
    <unit id="uAVyHXQ" name="part_list.action.action.title">
      <segment state="translated">
        <source>part_list.action.action.title</source>
        <target>Aktion auswählen</target>
      </segment>
    </unit>
    <unit id="bAPfHqL" name="part_list.action.action.group.favorite">
      <segment state="translated">
        <source>part_list.action.action.group.favorite</source>
        <target>Favorit</target>
      </segment>
    </unit>
    <unit id="P5wWUv3" name="part_list.action.action.favorite">
      <segment state="translated">
        <source>part_list.action.action.favorite</source>
        <target>Bauteile favorisieren</target>
      </segment>
    </unit>
    <unit id="sfOQX5T" name="part_list.action.action.unfavorite">
      <segment state="translated">
        <source>part_list.action.action.unfavorite</source>
        <target>Favorisierung aufheben</target>
      </segment>
    </unit>
    <unit id="xJa8HMi" name="part_list.action.action.group.change_field">
      <segment state="translated">
        <source>part_list.action.action.group.change_field</source>
        <target>Change field</target>
      </segment>
    </unit>
    <unit id="vzWZTcS" name="part_list.action.action.change_category">
      <segment state="translated">
        <source>part_list.action.action.change_category</source>
        <target>Kategorie ändern</target>
      </segment>
    </unit>
    <unit id="o0usAp." name="part_list.action.action.change_footprint">
      <segment state="translated">
        <source>part_list.action.action.change_footprint</source>
        <target>Footprint ändern</target>
      </segment>
    </unit>
    <unit id="5KmoqAw" name="part_list.action.action.change_manufacturer">
      <segment state="translated">
        <source>part_list.action.action.change_manufacturer</source>
        <target>Hersteller ändern</target>
      </segment>
    </unit>
    <unit id="3i7xim8" name="part_list.action.action.change_unit">
      <segment state="translated">
        <source>part_list.action.action.change_unit</source>
        <target>Maßeinheit ändern</target>
      </segment>
    </unit>
    <unit id="CjaC2GZ" name="part_list.action.action.delete">
      <segment state="translated">
        <source>part_list.action.action.delete</source>
        <target>Löschen</target>
      </segment>
    </unit>
    <unit id="TdvpOc5" name="part_list.action.submit">
      <segment state="translated">
        <source>part_list.action.submit</source>
        <target>Ok</target>
      </segment>
    </unit>
    <unit id="qKDo_nI" name="part_list.action.part_count">
      <segment state="translated">
        <source>part_list.action.part_count</source>
        <target>%count% Bauteile ausgewählt!</target>
      </segment>
    </unit>
    <unit id="ssOogP5" name="company.edit.quick.website">
      <segment state="translated">
        <source>company.edit.quick.website</source>
        <target>Website öffnen</target>
      </segment>
    </unit>
    <unit id="5hU5mZK" name="company.edit.quick.email">
      <segment state="translated">
        <source>company.edit.quick.email</source>
        <target>E-Mail senden</target>
      </segment>
    </unit>
    <unit id="cVAsYfX" name="company.edit.quick.phone">
      <segment state="translated">
        <source>company.edit.quick.phone</source>
        <target>Call phone</target>
      </segment>
    </unit>
    <unit id="6YTFx7Y" name="company.edit.quick.fax">
      <segment state="translated">
        <source>company.edit.quick.fax</source>
        <target>Fax senden</target>
      </segment>
    </unit>
    <unit id="PKJDzwq" name="company.fax_number.placeholder">
      <segment state="translated">
        <source>company.fax_number.placeholder</source>
        <target>z.B. +49 1234 567890</target>
      </segment>
    </unit>
    <unit id="tB_XJLr" name="part.edit.save_and_clone">
      <segment state="translated">
        <source>part.edit.save_and_clone</source>
        <target>Speichern und duplizieren</target>
      </segment>
    </unit>
    <unit id="zpqGCO8" name="validator.file_ext_not_allowed">
      <segment state="translated">
        <source>validator.file_ext_not_allowed</source>
        <target>Dateierweiterung nicht erlaubt für diesen Anhangstyp.</target>
      </segment>
    </unit>
    <unit id="Wqa3lsL" name="tools.reel_calc.title">
      <segment state="translated">
        <source>tools.reel_calc.title</source>
        <target>SMD Reel Rechner</target>
      </segment>
    </unit>
    <unit id="mdO7lU4" name="tools.reel_calc.inner_dia">
      <segment state="translated">
        <source>tools.reel_calc.inner_dia</source>
        <target>Innerer Durchmesser</target>
      </segment>
    </unit>
    <unit id="y9vRCcc" name="tools.reel_calc.outer_dia">
      <segment state="translated">
        <source>tools.reel_calc.outer_dia</source>
        <target>Äußerer Durchmesser</target>
      </segment>
    </unit>
    <unit id="BjeRVFq" name="tools.reel_calc.tape_thick">
      <segment state="translated">
        <source>tools.reel_calc.tape_thick</source>
        <target>Tape Dicke</target>
      </segment>
    </unit>
    <unit id="ip4Wa3T" name="tools.reel_calc.part_distance">
      <segment state="translated">
        <source>tools.reel_calc.part_distance</source>
        <target>Bauteile Abstand</target>
      </segment>
    </unit>
    <unit id="Ysn3sXm" name="tools.reel_calc.update">
      <segment state="translated">
        <source>tools.reel_calc.update</source>
        <target>Update</target>
      </segment>
    </unit>
    <unit id="epp3lk7" name="tools.reel_calc.parts_per_meter">
      <segment state="translated">
        <source>tools.reel_calc.parts_per_meter</source>
        <target>Bauteile pro Meter</target>
      </segment>
    </unit>
    <unit id="3R0ANJW" name="tools.reel_calc.result_length">
      <segment state="translated">
        <source>tools.reel_calc.result_length</source>
        <target>Tape Länge</target>
      </segment>
    </unit>
    <unit id="SvtCM.I" name="tools.reel_calc.result_amount">
      <segment state="translated">
        <source>tools.reel_calc.result_amount</source>
        <target>Ungefähre Anzahl Bauteile</target>
      </segment>
    </unit>
    <unit id="wwAQjbO" name="tools.reel_calc.outer_greater_inner_error">
      <segment state="translated">
        <source>tools.reel_calc.outer_greater_inner_error</source>
        <target>Fehler: Äußerer Durchmesser muss großer sein als der innere Durchmesser!</target>
      </segment>
    </unit>
    <unit id="t3mMhMS" name="tools.reel_calc.missing_values.error">
      <segment state="translated">
        <source>tools.reel_calc.missing_values.error</source>
        <target>Bitte alle Werte angeben!</target>
      </segment>
    </unit>
    <unit id="k.OEkUU" name="tools.reel_calc.load_preset">
      <segment state="translated">
        <source>tools.reel_calc.load_preset</source>
        <target>Preset laden</target>
      </segment>
    </unit>
    <unit id="xIL4yg1" name="tools.reel_calc.explanation">
      <segment state="translated">
        <source>tools.reel_calc.explanation</source>
        <target>Dieser Rechner erlaubt es Abzuschätzen wie viele Bauteile noch auf einer SMD Rolle (Reel) vorhanden sind. Messen Sie die angegeben Dimensionen auf der Rolle nach (oder nutzen Sie die Vorgaben) und drücken Sie "Update".</target>
      </segment>
    </unit>
    <unit id="E1xAigo" name="perm.tools.reel_calculator">
      <segment state="translated">
        <source>perm.tools.reel_calculator</source>
        <target>SMD Reel Rechner</target>
      </segment>
    </unit>
    <unit id="Q_6JPEr" name="tree.tools.tools.reel_calculator">
      <segment state="translated">
        <source>tree.tools.tools.reel_calculator</source>
        <target>SMD Reel Rechner</target>
      </segment>
    </unit>
    <unit id="7FpEp24" name="user.pw_change_needed.flash">
      <segment state="translated">
        <source>user.pw_change_needed.flash</source>
        <target>Passwortänderung benötigt! Bitte setze ein neues Passwort.</target>
      </segment>
    </unit>
    <unit id="uEMvuw8" name="tree.root_node.text">
      <segment state="translated">
        <source>tree.root_node.text</source>
        <target>Wurzel</target>
      </segment>
    </unit>
    <unit id="EieqscF" name="part_list.action.select_null">
      <segment state="translated">
        <source>part_list.action.select_null</source>
        <target>Keine Elemente vorhanden!</target>
      </segment>
    </unit>
    <unit id="4IH1qgL" name="part_list.action.delete-title">
      <segment state="translated">
        <source>part_list.action.delete-title</source>
        <target>Möchten Sie diese Bauteile wirklich löschen?</target>
      </segment>
    </unit>
    <unit id="te3YmqA" name="part_list.action.delete-message">
      <segment state="translated">
        <source>part_list.action.delete-message</source>
        <target>Diese Bauteile und alle verknüpften Informationen (Anhänge, Preisinformationen, etc.) werden gelöscht. Dies kann nicht rückgängig gemacht werden!</target>
      </segment>
    </unit>
    <unit id="xd6OiPE" name="part.table.actions.success">
      <segment state="translated">
        <source>part.table.actions.success</source>
        <target>Aktionen erfolgreich.</target>
      </segment>
    </unit>
    <unit id="_3l6FO_" name="attachment.edit.delete.confirm">
      <segment state="translated">
        <source>attachment.edit.delete.confirm</source>
        <target>Möchten Sie diesen Anhang wirklich löschen?</target>
      </segment>
    </unit>
    <unit id="JtGEdQP" name="filter.text_constraint.value.operator.EQ">
      <segment state="translated">
        <source>filter.text_constraint.value.operator.EQ</source>
        <target>Gleich</target>
      </segment>
    </unit>
    <unit id="9RAGNGw" name="filter.text_constraint.value.operator.NEQ">
      <segment state="translated">
        <source>filter.text_constraint.value.operator.NEQ</source>
        <target>Ungleich</target>
      </segment>
    </unit>
    <unit id="N1AQsNF" name="filter.text_constraint.value.operator.STARTS">
      <segment state="translated">
        <source>filter.text_constraint.value.operator.STARTS</source>
        <target>Beginnt mit</target>
      </segment>
    </unit>
    <unit id="3Rr21xj" name="filter.text_constraint.value.operator.CONTAINS">
      <segment state="translated">
        <source>filter.text_constraint.value.operator.CONTAINS</source>
        <target>Enthält</target>
      </segment>
    </unit>
    <unit id="S_U21kw" name="filter.text_constraint.value.operator.ENDS">
      <segment state="translated">
        <source>filter.text_constraint.value.operator.ENDS</source>
        <target>Endet mit</target>
      </segment>
    </unit>
    <unit id="l2ojG4Z" name="filter.text_constraint.value.operator.LIKE">
      <segment state="translated">
        <source>filter.text_constraint.value.operator.LIKE</source>
        <target>LIKE Ausdruck</target>
      </segment>
    </unit>
    <unit id="hAcin33" name="filter.text_constraint.value.operator.REGEX">
      <segment state="translated">
        <source>filter.text_constraint.value.operator.REGEX</source>
        <target>Regulärer Ausdruck</target>
      </segment>
    </unit>
    <unit id="hWtqvI3" name="filter.number_constraint.value.operator.BETWEEN">
      <segment state="translated">
        <source>filter.number_constraint.value.operator.BETWEEN</source>
        <target>Zwischen</target>
      </segment>
    </unit>
    <unit id="Pho_nY5" name="filter.number_constraint.AND">
      <segment state="translated">
        <source>filter.number_constraint.AND</source>
        <target>und</target>
      </segment>
    </unit>
    <unit id="NOmRxFG" name="filter.entity_constraint.operator.EQ">
      <segment state="translated">
        <source>filter.entity_constraint.operator.EQ</source>
        <target>Gleich (ohne Kindelemente)</target>
      </segment>
    </unit>
    <unit id="7zxBnzb" name="filter.entity_constraint.operator.NEQ">
      <segment state="translated">
        <source>filter.entity_constraint.operator.NEQ</source>
        <target>Ungleich (ohne Kindelemente)</target>
      </segment>
    </unit>
    <unit id="oX1nk5D" name="filter.entity_constraint.operator.INCLUDING_CHILDREN">
      <segment state="translated">
        <source>filter.entity_constraint.operator.INCLUDING_CHILDREN</source>
        <target>Gleich (inklusive Kindelementen)</target>
      </segment>
    </unit>
    <unit id="AS9s6LU" name="filter.entity_constraint.operator.EXCLUDING_CHILDREN">
      <segment state="translated">
        <source>filter.entity_constraint.operator.EXCLUDING_CHILDREN</source>
        <target>Nicht gleich (inklusive Kindelemente)</target>
      </segment>
    </unit>
    <unit id="7.bq.cZ" name="part.filter.dbId">
      <segment state="translated">
        <source>part.filter.dbId</source>
        <target>Datenbank ID</target>
      </segment>
    </unit>
    <unit id="RphtSCZ" name="filter.tags_constraint.operator.ANY">
      <segment state="translated">
        <source>filter.tags_constraint.operator.ANY</source>
        <target>Irgendeiner der Tags</target>
      </segment>
    </unit>
    <unit id="So3q9VW" name="filter.tags_constraint.operator.ALL">
      <segment state="translated">
        <source>filter.tags_constraint.operator.ALL</source>
        <target>Alle der Tags</target>
      </segment>
    </unit>
    <unit id="mqkIc_4" name="filter.tags_constraint.operator.NONE">
      <segment state="translated">
        <source>filter.tags_constraint.operator.NONE</source>
        <target>Keine der Tags</target>
      </segment>
    </unit>
    <unit id="wgXINWq" name="part.filter.lot_count">
      <segment state="translated">
        <source>part.filter.lot_count</source>
        <target>Anzahl der Lagerbestände</target>
      </segment>
    </unit>
    <unit id="tjfJAIq" name="part.filter.attachments_count">
      <segment state="translated">
        <source>part.filter.attachments_count</source>
        <target>Anzahl der Anhänge</target>
      </segment>
    </unit>
    <unit id="6Bt9ZhB" name="part.filter.orderdetails_count">
      <segment state="translated">
        <source>part.filter.orderdetails_count</source>
        <target>Anzahl der Bestellinformationen</target>
      </segment>
    </unit>
    <unit id="QnS490v" name="part.filter.lotExpirationDate">
      <segment state="translated">
        <source>part.filter.lotExpirationDate</source>
        <target>Bauteilebestand Ablaufdatum</target>
      </segment>
    </unit>
    <unit id="fIZmzas" name="part.filter.lotNeedsRefill">
      <segment state="translated">
        <source>part.filter.lotNeedsRefill</source>
        <target>Lagerbestand benötigt Auffüllung</target>
      </segment>
    </unit>
    <unit id="_ERegGt" name="part.filter.lotUnknwonAmount">
      <segment state="translated">
        <source>part.filter.lotUnknwonAmount</source>
        <target>Lagerbestand mit unbekannter Anzahl</target>
      </segment>
    </unit>
    <unit id="lRKoTj_" name="part.filter.attachmentName">
      <segment state="translated">
        <source>part.filter.attachmentName</source>
        <target>Name des Anhangs</target>
      </segment>
    </unit>
    <unit id=".gg9fsx" name="filter.choice_constraint.operator.ANY">
      <segment state="translated">
        <source>filter.choice_constraint.operator.ANY</source>
        <target>Einer der Ausgewählten</target>
      </segment>
    </unit>
    <unit id="dbzWAHM" name="filter.choice_constraint.operator.NONE">
      <segment state="translated">
        <source>filter.choice_constraint.operator.NONE</source>
        <target>Keine der Ausgewählten</target>
      </segment>
    </unit>
    <unit id="ZnYcxRf" name="part.filter.amount_sum">
      <segment state="translated">
        <source>part.filter.amount_sum</source>
        <target>Gesamtmenge</target>
      </segment>
    </unit>
    <unit id="FGuEete" name="filter.submit">
      <segment state="translated">
        <source>filter.submit</source>
        <target>Update</target>
      </segment>
    </unit>
    <unit id="4jJXUNM" name="filter.discard">
      <segment state="translated">
        <source>filter.discard</source>
        <target>Änderungen verwerfen</target>
      </segment>
    </unit>
    <unit id="uVrP0no" name="filter.clear_filters">
      <segment state="translated">
        <source>filter.clear_filters</source>
        <target>Alle Filter zurücksetzen</target>
      </segment>
    </unit>
    <unit id="Rd0n9wc" name="filter.title">
      <segment state="translated">
        <source>filter.title</source>
        <target>Filter</target>
      </segment>
    </unit>
    <unit id="kTizqBM" name="filter.parameter_value_constraint.operator.=">
      <segment state="translated">
        <source>filter.parameter_value_constraint.operator.=</source>
        <target>Typ. Wert =</target>
      </segment>
    </unit>
    <unit id="2Nf2h2a" name="filter.parameter_value_constraint.operator.!=">
      <segment state="translated">
        <source>filter.parameter_value_constraint.operator.!=</source>
        <target>Typ. Wert !=</target>
      </segment>
    </unit>
    <unit id="0fmepxx" name="filter.parameter_value_constraint.operator.&lt;">
      <segment state="translated">
        <source>filter.parameter_value_constraint.operator.&lt;</source>
        <target>Typ. Wert &lt;</target>
      </segment>
    </unit>
    <unit id="ubkcT6U" name="filter.parameter_value_constraint.operator.&gt;">
      <segment state="translated">
        <source>filter.parameter_value_constraint.operator.&gt;</source>
        <target>Typ. Wert &gt;</target>
      </segment>
    </unit>
    <unit id="O4x0opb" name="filter.parameter_value_constraint.operator.&lt;=">
      <segment state="translated">
        <source>filter.parameter_value_constraint.operator.&lt;=</source>
        <target>Typ. Wert &lt;=</target>
      </segment>
    </unit>
    <unit id="ituiTs9" name="filter.parameter_value_constraint.operator.&gt;=">
      <segment state="translated">
        <source>filter.parameter_value_constraint.operator.&gt;=</source>
        <target>Typ. Wert &gt;=</target>
      </segment>
    </unit>
    <unit id="Y8B3A9X" name="filter.parameter_value_constraint.operator.BETWEEN">
      <segment state="translated">
        <source>filter.parameter_value_constraint.operator.BETWEEN</source>
        <target>Typ. Wert zwischen</target>
      </segment>
    </unit>
    <unit id="FqUoIEy" name="filter.parameter_value_constraint.operator.IN_RANGE">
      <segment state="translated">
        <source>filter.parameter_value_constraint.operator.IN_RANGE</source>
        <target>Im Wertebereich</target>
      </segment>
    </unit>
    <unit id="v_1AWPE" name="filter.parameter_value_constraint.operator.NOT_IN_RANGE">
      <segment state="translated">
        <source>filter.parameter_value_constraint.operator.NOT_IN_RANGE</source>
        <target>Nicht im Wertebereich</target>
      </segment>
    </unit>
    <unit id="X4hI3kL" name="filter.parameter_value_constraint.operator.GREATER_THAN_RANGE">
      <segment state="translated">
        <source>filter.parameter_value_constraint.operator.GREATER_THAN_RANGE</source>
        <target>Größer als der Wertebereich</target>
      </segment>
    </unit>
    <unit id="yQO92R2" name="filter.parameter_value_constraint.operator.GREATER_EQUAL_RANGE">
      <segment state="translated">
        <source>filter.parameter_value_constraint.operator.GREATER_EQUAL_RANGE</source>
        <target>Größer gleich der Wertebereich</target>
      </segment>
    </unit>
    <unit id="h8zJtL5" name="filter.parameter_value_constraint.operator.LESS_THAN_RANGE">
      <segment state="translated">
        <source>filter.parameter_value_constraint.operator.LESS_THAN_RANGE</source>
        <target>Kleiner als der Wertebereich</target>
      </segment>
    </unit>
    <unit id="sxSjUOg" name="filter.parameter_value_constraint.operator.LESS_EQUAL_RANGE">
      <segment state="translated">
        <source>filter.parameter_value_constraint.operator.LESS_EQUAL_RANGE</source>
        <target>Kleiner gleich der Wertebereich</target>
      </segment>
    </unit>
    <unit id="fqRL5fp" name="filter.parameter_value_constraint.operator.RANGE_IN_RANGE">
      <segment state="translated">
        <source>filter.parameter_value_constraint.operator.RANGE_IN_RANGE</source>
        <target>Bereich ist komplett im Wertebereich</target>
      </segment>
    </unit>
    <unit id="PJgHP5E" name="filter.parameter_value_constraint.operator.RANGE_INTERSECT_RANGE">
      <segment state="translated">
        <source>filter.parameter_value_constraint.operator.RANGE_INTERSECT_RANGE</source>
        <target>Bereich schneidet Wertebereich</target>
      </segment>
    </unit>
    <unit id="5Svrc5E" name="filter.text_constraint.value">
      <segment state="translated">
        <source>filter.text_constraint.value</source>
        <target>Kein Wert gesetzt</target>
      </segment>
    </unit>
    <unit id="EIwFuHJ" name="filter.number_constraint.value1">
      <segment state="translated">
        <source>filter.number_constraint.value1</source>
        <target>Kein Wert gesetzt</target>
      </segment>
    </unit>
    <unit id="nb9L_bM" name="filter.number_constraint.value2">
      <segment state="translated">
        <source>filter.number_constraint.value2</source>
        <target>Maximaler Wert</target>
      </segment>
    </unit>
    <unit id="Chr6I.s" name="filter.datetime_constraint.value1">
      <segment state="translated">
        <source>filter.datetime_constraint.value1</source>
        <target>Kein Datum/Uhrzeit gesetzt</target>
      </segment>
    </unit>
    <unit id="OX2SbVT" name="filter.datetime_constraint.value2">
      <segment state="translated">
        <source>filter.datetime_constraint.value2</source>
        <target>Maximale Datum/Uhrzeit</target>
      </segment>
    </unit>
    <unit id="HsxzALM" name="filter.constraint.add">
      <segment state="translated">
        <source>filter.constraint.add</source>
        <target>Filter hinzufügen</target>
      </segment>
    </unit>
    <unit id=".CuxL5L" name="part.filter.parameters_count">
      <segment state="translated">
        <source>part.filter.parameters_count</source>
        <target>Anzahl der Parameter</target>
      </segment>
    </unit>
    <unit id="Dn0SKIi" name="part.filter.lotDescription">
      <segment state="translated">
        <source>part.filter.lotDescription</source>
        <target>Beschreibung des Bauteilebestand</target>
      </segment>
    </unit>
    <unit id="W1rWF5g" name="parts_list.search.searching_for">
      <segment state="translated">
        <source>parts_list.search.searching_for</source>
        <target>Searching parts with keyword &lt;b&gt;%keyword%&lt;/b&gt;</target>
      </segment>
    </unit>
    <unit id="lkQ2zTi" name="parts_list.search_options.caption">
      <segment state="translated">
        <source>parts_list.search_options.caption</source>
        <target>Aktivierte Suchoptionen</target>
      </segment>
    </unit>
    <unit id="biszSr8" name="attachment.table.element_type">
      <segment state="translated">
        <source>attachment.table.element_type</source>
        <target>Typ des verknüpften Elements</target>
      </segment>
    </unit>
    <unit id="nUZamS5" name="log.level.debug">
      <segment state="translated">
        <source>log.level.debug</source>
        <target>Debug</target>
      </segment>
    </unit>
    <unit id="ZPxm2Ee" name="log.level.info">
      <segment state="translated">
        <source>log.level.info</source>
        <target>Info</target>
      </segment>
    </unit>
    <unit id="NVXjDhG" name="log.level.notice">
      <segment state="translated">
        <source>log.level.notice</source>
        <target>Hinweis</target>
      </segment>
    </unit>
    <unit id="9ObjWuR" name="log.level.warning">
      <segment state="translated">
        <source>log.level.warning</source>
        <target>Warnung</target>
      </segment>
    </unit>
    <unit id="WxMwuLP" name="log.level.error">
      <segment state="translated">
        <source>log.level.error</source>
        <target>Fehler</target>
      </segment>
    </unit>
    <unit id="idch78J" name="log.level.critical">
      <segment state="translated">
        <source>log.level.critical</source>
        <target>Kritisch</target>
      </segment>
    </unit>
    <unit id="jehoQTd" name="log.level.alert">
      <segment state="translated">
        <source>log.level.alert</source>
        <target>Alarm</target>
      </segment>
    </unit>
    <unit id="XvKEDM0" name="log.level.emergency">
      <segment state="translated">
        <source>log.level.emergency</source>
        <target>Notfall</target>
      </segment>
    </unit>
    <unit id="sEvRe10" name="log.type.security">
      <segment state="translated">
        <source>log.type.security</source>
        <target>Sicherheitsereignis</target>
      </segment>
    </unit>
    <unit id="gJDmvym" name="log.type.instock_changed">
      <segment state="translated">
        <source>log.type.instock_changed</source>
        <target>[ALT] Bestand geändert</target>
      </segment>
    </unit>
    <unit id="4Od2HUk" name="device_part.label">
      <segment state="translated">
        <source>device_part.label</source>
        <target>Projektteil</target>
      </segment>
    </unit>
    <unit id="lJZCHHM" name="log.target_id">
      <segment state="translated">
        <source>log.target_id</source>
        <target>ID des Ziel Elements</target>
      </segment>
    </unit>
    <unit id="dU7EyhM" name="entity.info.parts_count_recursive">
      <segment state="translated">
        <source>entity.info.parts_count_recursive</source>
        <target>Bauteile mit diesem Element oder dessen Kindelementen</target>
      </segment>
    </unit>
    <unit id="_hKlKv." name="tools.server_infos.title">
      <segment state="translated">
        <source>tools.server_infos.title</source>
        <target>Server Infos</target>
      </segment>
    </unit>
    <unit id="NvclBUL" name="permission.preset.read_only">
      <segment state="translated">
        <source>permission.preset.read_only</source>
        <target>Nur Lesen</target>
      </segment>
    </unit>
    <unit id="HD3j3BW" name="permission.preset.read_only.desc">
      <segment state="translated">
        <source>permission.preset.read_only.desc</source>
        <target>Erlaube nur lesende Operationen auf Daten</target>
      </segment>
    </unit>
    <unit id="Ge20aJg" name="permission.preset.all_inherit">
      <segment state="translated">
        <source>permission.preset.all_inherit</source>
        <target>Alle Erben</target>
      </segment>
    </unit>
    <unit id="DJpsLcr" name="permission.preset.all_inherit.desc">
      <segment state="translated">
        <source>permission.preset.all_inherit.desc</source>
        <target>Setze all Berechtigungen auf Erben</target>
      </segment>
    </unit>
    <unit id="lzjvvzm" name="permission.preset.all_forbid">
      <segment state="translated">
        <source>permission.preset.all_forbid</source>
        <target>Alles Verbieten</target>
      </segment>
    </unit>
    <unit id="QqQDTyH" name="permission.preset.all_forbid.desc">
      <segment state="translated">
        <source>permission.preset.all_forbid.desc</source>
        <target>Setze alle Berechtigungen auf Verbieten</target>
      </segment>
    </unit>
    <unit id="DV2fh6l" name="permission.preset.all_allow">
      <segment state="translated">
        <source>permission.preset.all_allow</source>
        <target>Alles Erlauben</target>
      </segment>
    </unit>
    <unit id="_m.Pbza" name="permission.preset.all_allow.desc">
      <segment state="translated">
        <source>permission.preset.all_allow.desc</source>
        <target>Setze alle Berechtigungen auf Erlauben</target>
      </segment>
    </unit>
    <unit id="VIDdo5K" name="perm.server_infos">
      <segment state="translated">
        <source>perm.server_infos</source>
        <target>Server Infos</target>
      </segment>
    </unit>
    <unit id="d6SOlzR" name="permission.preset.editor">
      <segment state="translated">
        <source>permission.preset.editor</source>
        <target>Bearbeiter</target>
      </segment>
    </unit>
    <unit id="8KYl_wh" name="permission.preset.editor.desc">
      <segment state="translated">
        <source>permission.preset.editor.desc</source>
        <target>Erlauben Bauteile und Datenstrukturen zu bearbeiten</target>
      </segment>
    </unit>
    <unit id="dYudjp." name="permission.preset.admin">
      <segment state="translated">
        <source>permission.preset.admin</source>
        <target>Administrator</target>
      </segment>
    </unit>
    <unit id="0o2M0uj" name="permission.preset.admin.desc">
      <segment state="translated">
        <source>permission.preset.admin.desc</source>
        <target>Administrative Aktionen erlauben</target>
      </segment>
    </unit>
    <unit id="SnAIVQf" name="permission.preset.button">
      <segment state="translated">
        <source>permission.preset.button</source>
        <target>Vorlage Anwenden</target>
      </segment>
    </unit>
    <unit id="6q4uHDx" name="perm.attachments.show_private">
      <segment state="translated">
        <source>perm.attachments.show_private</source>
        <target>Private Anhänge anzeigen</target>
      </segment>
    </unit>
    <unit id="NL9t5hy" name="perm.attachments.list_attachments">
      <segment state="translated">
        <source>perm.attachments.list_attachments</source>
        <target>Liste aller Anhänge anzeigen</target>
      </segment>
    </unit>
    <unit id="PYh9dNP" name="user.edit.permission_success">
      <segment state="translated">
        <source>user.edit.permission_success</source>
        <target>Berechtigungsvorlage erfolgreich angewendet. Prüfen Sie, dass die neuen Berechtigungen ihrer Erwartung entsprechen.</target>
      </segment>
    </unit>
    <unit id="cP8VNKS" name="perm.group.data">
      <segment state="translated">
        <source>perm.group.data</source>
        <target>Daten</target>
      </segment>
    </unit>
    <unit id="AAoGo_X" name="part_list.action.action.group.needs_review">
      <segment state="translated">
        <source>part_list.action.action.group.needs_review</source>
        <target>Review benötigt</target>
      </segment>
    </unit>
    <unit id="hcvOTrH" name="part_list.action.action.set_needs_review">
      <segment state="translated">
        <source>part_list.action.action.set_needs_review</source>
        <target>Review benötigt Status setzen</target>
      </segment>
    </unit>
    <unit id="E1AQubV" name="part_list.action.action.unset_needs_review">
      <segment state="translated">
        <source>part_list.action.action.unset_needs_review</source>
        <target>Review benötigt Status entfernen</target>
      </segment>
    </unit>
    <unit id="DNEEkTy" name="part.edit.ipn">
      <segment state="translated">
        <source>part.edit.ipn</source>
        <target>Internal Part Number (IPN)</target>
      </segment>
    </unit>
    <unit id="bT6yxOA" name="part.ipn.not_defined">
      <segment state="translated">
        <source>part.ipn.not_defined</source>
        <target>Nicht definiert</target>
      </segment>
    </unit>
    <unit id="SHo2Ejq" name="part.table.ipn">
      <segment state="translated">
        <source>part.table.ipn</source>
        <target>IPN</target>
      </segment>
    </unit>
    <unit id="1HcqCmo" name="currency.edit.update_rate">
      <segment state="translated">
        <source>currency.edit.update_rate</source>
        <target>Wechselkurs abfragen</target>
      </segment>
    </unit>
    <unit id="jSf6Wmz" name="currency.edit.exchange_rate_update.unsupported_currency">
      <segment state="translated">
        <source>currency.edit.exchange_rate_update.unsupported_currency</source>
        <target>Die Währung wird vom Wechselkursprovider nicht unterstützt. Bitte überprüfen Sie die Konfiguration der Wechselkursprovider.</target>
      </segment>
    </unit>
    <unit id="D481NZD" name="currency.edit.exchange_rate_update.generic_error">
      <segment state="translated">
        <source>currency.edit.exchange_rate_update.generic_error</source>
        <target>Wechselkurs kann nicht abgefragt werden. Bitte überprüfen Sie die Konfiguration der Wechselkursprovider.</target>
      </segment>
    </unit>
    <unit id="E_M7mZ5" name="currency.edit.exchange_rate_updated.success">
      <segment state="translated">
        <source>currency.edit.exchange_rate_updated.success</source>
        <target>Wechselkurs erfolgreich aktualisiert.</target>
      </segment>
    </unit>
  </file>
</xliff><|MERGE_RESOLUTION|>--- conflicted
+++ resolved
@@ -8691,11 +8691,7 @@
         <target>Google</target>
       </segment>
     </unit>
-<<<<<<< HEAD
-    <unit id="tST2X1S" name="tfa.provider.webauthn_two_factor_provider">
-=======
     <unit id="RAX6xpX" name="tfa.provider.webauthn_two_factor_provider">
->>>>>>> 8c25446d
       <segment state="translated">
         <source>tfa.provider.webauthn_two_factor_provider</source>
         <target>Sicherheitsschlüssel</target>
