--- conflicted
+++ resolved
@@ -306,21 +306,13 @@
       </segment>
     </unit>
     <unit id="nwGaNBW" name="validator.part_lot.owner_must_match_storage_location_owner">
-<<<<<<< HEAD
-      <segment>
-=======
       <segment state="translated">
->>>>>>> 0c744c54
         <source>validator.part_lot.owner_must_match_storage_location_owner</source>
         <target>The owner of this lot must match the owner of the selected storage location (%owner_name%)!</target>
       </segment>
     </unit>
     <unit id="HXSz3nQ" name="validator.part_lot.owner_must_not_be_anonymous">
-<<<<<<< HEAD
-      <segment>
-=======
       <segment state="translated">
->>>>>>> 0c744c54
         <source>validator.part_lot.owner_must_not_be_anonymous</source>
         <target>A lot owner must not be the anonymous user!</target>
       </segment>
