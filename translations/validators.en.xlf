<?xml version="1.0" encoding="utf-8"?>
<xliff xmlns="urn:oasis:names:tc:xliff:document:2.0" version="2.0" srcLang="en" trgLang="en">
  <file id="validators.en">
    <unit id="xevSdCK" name="part.master_attachment.must_be_picture">
      <notes>
        <note category="file-source" priority="1">Part-DB1\src\Entity\Attachments\AttachmentContainingDBElement.php:0</note>
        <note category="file-source" priority="1">Part-DB1\src\Entity\Attachments\AttachmentType.php:0</note>
        <note category="file-source" priority="1">Part-DB1\src\Entity\Base\AbstractCompany.php:0</note>
        <note category="file-source" priority="1">Part-DB1\src\Entity\Base\AbstractPartsContainingDBElement.php:0</note>
        <note category="file-source" priority="1">Part-DB1\src\Entity\Base\AbstractStructuralDBElement.php:0</note>
        <note category="file-source" priority="1">Part-DB1\src\Entity\Devices\Device.php:0</note>
        <note category="file-source" priority="1">Part-DB1\src\Entity\LabelSystem\LabelProfile.php:0</note>
        <note category="file-source" priority="1">Part-DB1\src\Entity\Parts\Category.php:0</note>
        <note category="file-source" priority="1">Part-DB1\src\Entity\Parts\Footprint.php:0</note>
        <note category="file-source" priority="1">Part-DB1\src\Entity\Parts\Manufacturer.php:0</note>
        <note category="file-source" priority="1">Part-DB1\src\Entity\Parts\MeasurementUnit.php:0</note>
        <note category="file-source" priority="1">Part-DB1\src\Entity\Parts\Part.php:0</note>
        <note category="file-source" priority="1">Part-DB1\src\Entity\Parts\Part.php:0</note>
        <note category="file-source" priority="1">Part-DB1\src\Entity\Parts\Storelocation.php:0</note>
        <note category="file-source" priority="1">Part-DB1\src\Entity\Parts\Supplier.php:0</note>
        <note category="file-source" priority="1">Part-DB1\src\Entity\PriceInformations\Currency.php:0</note>
        <note category="file-source" priority="1">Part-DB1\src\Entity\UserSystem\Group.php:0</note>
        <note category="file-source" priority="1">Part-DB1\src\Entity\UserSystem\User.php:0</note>
        <note priority="1">Part-DB1\src\Entity\Attachments\AttachmentType.php:0</note>
        <note priority="1">Part-DB1\src\Entity\Base\AbstractCompany.php:0</note>
        <note priority="1">Part-DB1\src\Entity\Base\AbstractPartsContainingDBElement.php:0</note>
        <note priority="1">Part-DB1\src\Entity\Base\AbstractStructuralDBElement.php:0</note>
        <note priority="1">Part-DB1\src\Entity\Devices\Device.php:0</note>
        <note priority="1">Part-DB1\src\Entity\Parts\Category.php:0</note>
        <note priority="1">Part-DB1\src\Entity\Parts\Footprint.php:0</note>
        <note priority="1">Part-DB1\src\Entity\Parts\Manufacturer.php:0</note>
        <note priority="1">Part-DB1\src\Entity\Parts\MeasurementUnit.php:0</note>
        <note priority="1">Part-DB1\src\Entity\Parts\Part.php:0</note>
        <note priority="1">Part-DB1\src\Entity\Parts\Storelocation.php:0</note>
        <note priority="1">Part-DB1\src\Entity\Parts\Supplier.php:0</note>
        <note priority="1">Part-DB1\src\Entity\PriceInformations\Currency.php:0</note>
        <note priority="1">Part-DB1\src\Entity\UserSystem\Group.php:0</note>
        <note priority="1">Part-DB1\src\Entity\UserSystem\User.php:0</note>
      </notes>
      <segment state="translated">
        <source>part.master_attachment.must_be_picture</source>
        <target>The preview attachment must be a valid picture!</target>
      </segment>
    </unit>
    <unit id="VJHTkxx" name="structural.entity.unique_name">
      <notes>
        <note category="file-source" priority="1">Part-DB1\src\Entity\Attachments\AttachmentType.php:0</note>
        <note category="file-source" priority="1">Part-DB1\src\Entity\Base\AbstractCompany.php:0</note>
        <note category="file-source" priority="1">Part-DB1\src\Entity\Base\AbstractPartsContainingDBElement.php:0</note>
        <note category="file-source" priority="1">Part-DB1\src\Entity\Base\AbstractStructuralDBElement.php:0</note>
        <note category="file-source" priority="1">Part-DB1\src\Entity\Devices\Device.php:0</note>
        <note category="file-source" priority="1">Part-DB1\src\Entity\Parts\Category.php:0</note>
        <note category="file-source" priority="1">Part-DB1\src\Entity\Parts\Footprint.php:0</note>
        <note category="file-source" priority="1">Part-DB1\src\Entity\Parts\Manufacturer.php:0</note>
        <note category="file-source" priority="1">Part-DB1\src\Entity\Parts\MeasurementUnit.php:0</note>
        <note category="file-source" priority="1">Part-DB1\src\Entity\Parts\Storelocation.php:0</note>
        <note category="file-source" priority="1">Part-DB1\src\Entity\Parts\Supplier.php:0</note>
        <note category="file-source" priority="1">Part-DB1\src\Entity\PriceInformations\Currency.php:0</note>
        <note category="file-source" priority="1">Part-DB1\src\Entity\UserSystem\Group.php:0</note>
        <note priority="1">Part-DB1\src\Entity\Attachments\AttachmentType.php:0</note>
        <note priority="1">Part-DB1\src\Entity\Base\AbstractCompany.php:0</note>
        <note priority="1">Part-DB1\src\Entity\Base\AbstractPartsContainingDBElement.php:0</note>
        <note priority="1">Part-DB1\src\Entity\Base\AbstractStructuralDBElement.php:0</note>
        <note priority="1">Part-DB1\src\Entity\Devices\Device.php:0</note>
        <note priority="1">Part-DB1\src\Entity\Parts\Category.php:0</note>
        <note priority="1">Part-DB1\src\Entity\Parts\Footprint.php:0</note>
        <note priority="1">Part-DB1\src\Entity\Parts\Manufacturer.php:0</note>
        <note priority="1">Part-DB1\src\Entity\Parts\MeasurementUnit.php:0</note>
        <note priority="1">Part-DB1\src\Entity\Parts\Storelocation.php:0</note>
        <note priority="1">Part-DB1\src\Entity\Parts\Supplier.php:0</note>
        <note priority="1">Part-DB1\src\Entity\PriceInformations\Currency.php:0</note>
        <note priority="1">Part-DB1\src\Entity\UserSystem\Group.php:0</note>
        <note priority="1">src\Entity\AttachmentType.php:0</note>
        <note priority="1">src\Entity\Category.php:0</note>
        <note priority="1">src\Entity\Company.php:0</note>
        <note priority="1">src\Entity\Device.php:0</note>
        <note priority="1">src\Entity\Footprint.php:0</note>
        <note priority="1">src\Entity\Group.php:0</note>
        <note priority="1">src\Entity\Manufacturer.php:0</note>
        <note priority="1">src\Entity\PartsContainingDBElement.php:0</note>
        <note priority="1">src\Entity\Storelocation.php:0</note>
        <note priority="1">src\Entity\StructuralDBElement.php:0</note>
        <note priority="1">src\Entity\Supplier.php:0</note>
      </notes>
      <segment state="translated">
        <source>structural.entity.unique_name</source>
        <target>An element with this name already exists on this level!</target>
      </segment>
    </unit>
    <unit id="3ODUtpU" name="parameters.validator.min_lesser_typical">
      <notes>
        <note category="file-source" priority="1">Part-DB1\src\Entity\Parameters\AbstractParameter.php:0</note>
        <note category="file-source" priority="1">Part-DB1\src\Entity\Parameters\AttachmentTypeParameter.php:0</note>
        <note category="file-source" priority="1">Part-DB1\src\Entity\Parameters\CategoryParameter.php:0</note>
        <note category="file-source" priority="1">Part-DB1\src\Entity\Parameters\CurrencyParameter.php:0</note>
        <note category="file-source" priority="1">Part-DB1\src\Entity\Parameters\DeviceParameter.php:0</note>
        <note category="file-source" priority="1">Part-DB1\src\Entity\Parameters\FootprintParameter.php:0</note>
        <note category="file-source" priority="1">Part-DB1\src\Entity\Parameters\GroupParameter.php:0</note>
        <note category="file-source" priority="1">Part-DB1\src\Entity\Parameters\ManufacturerParameter.php:0</note>
        <note category="file-source" priority="1">Part-DB1\src\Entity\Parameters\MeasurementUnitParameter.php:0</note>
        <note category="file-source" priority="1">Part-DB1\src\Entity\Parameters\PartParameter.php:0</note>
        <note category="file-source" priority="1">Part-DB1\src\Entity\Parameters\StorelocationParameter.php:0</note>
        <note category="file-source" priority="1">Part-DB1\src\Entity\Parameters\SupplierParameter.php:0</note>
      </notes>
      <segment state="translated">
        <source>parameters.validator.min_lesser_typical</source>
        <target>Value must be lesser or equal the the typical value ({{ compared_value }}).</target>
      </segment>
    </unit>
    <unit id="jDBA_WW" name="parameters.validator.min_lesser_max">
      <notes>
        <note category="file-source" priority="1">Part-DB1\src\Entity\Parameters\AbstractParameter.php:0</note>
        <note category="file-source" priority="1">Part-DB1\src\Entity\Parameters\AttachmentTypeParameter.php:0</note>
        <note category="file-source" priority="1">Part-DB1\src\Entity\Parameters\CategoryParameter.php:0</note>
        <note category="file-source" priority="1">Part-DB1\src\Entity\Parameters\CurrencyParameter.php:0</note>
        <note category="file-source" priority="1">Part-DB1\src\Entity\Parameters\DeviceParameter.php:0</note>
        <note category="file-source" priority="1">Part-DB1\src\Entity\Parameters\FootprintParameter.php:0</note>
        <note category="file-source" priority="1">Part-DB1\src\Entity\Parameters\GroupParameter.php:0</note>
        <note category="file-source" priority="1">Part-DB1\src\Entity\Parameters\ManufacturerParameter.php:0</note>
        <note category="file-source" priority="1">Part-DB1\src\Entity\Parameters\MeasurementUnitParameter.php:0</note>
        <note category="file-source" priority="1">Part-DB1\src\Entity\Parameters\PartParameter.php:0</note>
        <note category="file-source" priority="1">Part-DB1\src\Entity\Parameters\StorelocationParameter.php:0</note>
        <note category="file-source" priority="1">Part-DB1\src\Entity\Parameters\SupplierParameter.php:0</note>
      </notes>
      <segment state="translated">
        <source>parameters.validator.min_lesser_max</source>
        <target>Value must be lesser than the maximum value ({{ compared_value }}).</target>
      </segment>
    </unit>
    <unit id="ygK_e_X" name="parameters.validator.max_greater_typical">
      <notes>
        <note category="file-source" priority="1">Part-DB1\src\Entity\Parameters\AbstractParameter.php:0</note>
        <note category="file-source" priority="1">Part-DB1\src\Entity\Parameters\AttachmentTypeParameter.php:0</note>
        <note category="file-source" priority="1">Part-DB1\src\Entity\Parameters\CategoryParameter.php:0</note>
        <note category="file-source" priority="1">Part-DB1\src\Entity\Parameters\CurrencyParameter.php:0</note>
        <note category="file-source" priority="1">Part-DB1\src\Entity\Parameters\DeviceParameter.php:0</note>
        <note category="file-source" priority="1">Part-DB1\src\Entity\Parameters\FootprintParameter.php:0</note>
        <note category="file-source" priority="1">Part-DB1\src\Entity\Parameters\GroupParameter.php:0</note>
        <note category="file-source" priority="1">Part-DB1\src\Entity\Parameters\ManufacturerParameter.php:0</note>
        <note category="file-source" priority="1">Part-DB1\src\Entity\Parameters\MeasurementUnitParameter.php:0</note>
        <note category="file-source" priority="1">Part-DB1\src\Entity\Parameters\PartParameter.php:0</note>
        <note category="file-source" priority="1">Part-DB1\src\Entity\Parameters\StorelocationParameter.php:0</note>
        <note category="file-source" priority="1">Part-DB1\src\Entity\Parameters\SupplierParameter.php:0</note>
      </notes>
      <segment state="translated">
        <source>parameters.validator.max_greater_typical</source>
        <target>Value must be greater or equal than the typical value ({{ compared_value }}).</target>
      </segment>
    </unit>
    <unit id="isXL.ie" name="validator.user.username_already_used">
      <notes>
        <note category="file-source" priority="1">Part-DB1\src\Entity\UserSystem\User.php:0</note>
        <note priority="1">Part-DB1\src\Entity\UserSystem\User.php:0</note>
      </notes>
      <segment state="translated">
        <source>validator.user.username_already_used</source>
        <target>A user with this name is already exisiting</target>
      </segment>
    </unit>
    <unit id="NcM463r" name="user.invalid_username">
      <notes>
        <note category="file-source" priority="1">Part-DB1\src\Entity\UserSystem\User.php:0</note>
        <note priority="1">Part-DB1\src\Entity\UserSystem\User.php:0</note>
      </notes>
      <segment state="translated">
        <source>user.invalid_username</source>
        <target>The username must contain only letters, numbers, underscores, dots, pluses or minuses.</target>
      </segment>
    </unit>
    <unit id="lZvhKYu" name="validator.noneofitschild.self">
      <notes>
        <note category="state" priority="1">obsolete</note>
      </notes>
      <segment state="translated">
        <source>validator.noneofitschild.self</source>
        <target>An element can not be its own parent.</target>
      </segment>
    </unit>
    <unit id="pr07aV4" name="validator.noneofitschild.children">
      <notes>
        <note category="state" priority="1">obsolete</note>
      </notes>
      <segment state="translated">
        <source>validator.noneofitschild.children</source>
        <target>You can not assign children element as parent (This would cause loops).</target>
      </segment>
    </unit>
    <unit id="ayNr6QK" name="validator.select_valid_category">
      <segment state="translated">
        <source>validator.select_valid_category</source>
        <target>Please select a valid category!</target>
      </segment>
    </unit>
    <unit id="6vIlN5q" name="validator.part_lot.only_existing">
      <segment state="translated">
        <source>validator.part_lot.only_existing</source>
        <target>Can not add new parts to this location as it is marked as "Only Existing"</target>
      </segment>
    </unit>
    <unit id="3xoKOIS" name="validator.part_lot.location_full.no_increase">
      <segment state="translated">
        <source>validator.part_lot.location_full.no_increase</source>
        <target>Location is full. Amount can not be increased (new value must be smaller than {{ old_amount }}).</target>
      </segment>
    </unit>
    <unit id="R6Ov4Yt" name="validator.part_lot.location_full">
      <segment state="translated">
        <source>validator.part_lot.location_full</source>
        <target>Location is full. Can not add new parts to it.</target>
      </segment>
    </unit>
    <unit id="BNQk2e7" name="validator.part_lot.single_part">
      <segment state="translated">
        <source>validator.part_lot.single_part</source>
        <target>This location can only contain a single part and it is already full!</target>
      </segment>
    </unit>
    <unit id="4gPskOG" name="validator.attachment.must_not_be_null">
      <segment state="translated">
        <source>validator.attachment.must_not_be_null</source>
        <target>You must select an attachment type!</target>
      </segment>
    </unit>
    <unit id="cDDVrWT" name="validator.orderdetail.supplier_must_not_be_null">
      <segment state="translated">
        <source>validator.orderdetail.supplier_must_not_be_null</source>
        <target>You must select an supplier!</target>
      </segment>
    </unit>
    <unit id="k5DDdB4" name="validator.measurement_unit.use_si_prefix_needs_unit">
      <segment state="translated">
        <source>validator.measurement_unit.use_si_prefix_needs_unit</source>
        <target>To enable SI prefixes, you have to set a unit symbol!</target>
      </segment>
    </unit>
    <unit id="DuzIOCr" name="part.ipn.must_be_unique">
      <segment state="translated">
        <source>part.ipn.must_be_unique</source>
        <target>The internal part number must be unique. {{ value }} is already in use!</target>
      </segment>
    </unit>
    <unit id="Z4Kuuo2" name="validator.project.bom_entry.name_or_part_needed">
<<<<<<< HEAD
      <segment>
=======
      <segment state="translated">
>>>>>>> b529e8e3
        <source>validator.project.bom_entry.name_or_part_needed</source>
        <target>You have to choose a part for a part BOM entry or set a name for a non-part BOM entry.</target>
      </segment>
    </unit>
    <unit id="WF_v4ih" name="project.bom_entry.name_already_in_bom">
<<<<<<< HEAD
      <segment>
=======
      <segment state="translated">
>>>>>>> b529e8e3
        <source>project.bom_entry.name_already_in_bom</source>
        <target>There is already an BOM entry with this name!</target>
      </segment>
    </unit>
    <unit id="5v4p85H" name="project.bom_entry.part_already_in_bom">
<<<<<<< HEAD
      <segment>
=======
      <segment state="translated">
>>>>>>> b529e8e3
        <source>project.bom_entry.part_already_in_bom</source>
        <target>This part already exists in the BOM!</target>
      </segment>
    </unit>
    <unit id="3lM32Tw" name="project.bom_entry.mountnames_quantity_mismatch">
<<<<<<< HEAD
      <segment>
=======
      <segment state="translated">
>>>>>>> b529e8e3
        <source>project.bom_entry.mountnames_quantity_mismatch</source>
        <target>The number of mountnames has to match the BOMs quantity!</target>
      </segment>
    </unit>
    <unit id="x47D5WT" name="project.bom_entry.can_not_add_own_builds_part">
<<<<<<< HEAD
      <segment>
=======
      <segment state="translated">
>>>>>>> b529e8e3
        <source>project.bom_entry.can_not_add_own_builds_part</source>
        <target>You can not add a project's own builds part to the BOM.</target>
      </segment>
    </unit>
    <unit id="2x2XDI_" name="project.bom_has_to_include_all_subelement_parts">
<<<<<<< HEAD
      <segment>
=======
      <segment state="translated">
>>>>>>> b529e8e3
        <source>project.bom_has_to_include_all_subelement_parts</source>
        <target>The project BOM has to include all subprojects builds parts. Part %part_name% of project %project_name% missing!</target>
      </segment>
    </unit>
    <unit id="U9b1EzD" name="project.bom_entry.price_not_allowed_on_parts">
<<<<<<< HEAD
      <segment>
=======
      <segment state="translated">
>>>>>>> b529e8e3
        <source>project.bom_entry.price_not_allowed_on_parts</source>
        <target>Prices are not allowed on BOM entries associated with a part. Define the price on the part instead.</target>
      </segment>
    </unit>
    <unit id="ID056SR" name="validator.project_build.lot_bigger_than_needed">
<<<<<<< HEAD
      <segment>
=======
      <segment state="translated">
>>>>>>> b529e8e3
        <source>validator.project_build.lot_bigger_than_needed</source>
        <target>You have selected more quantity to withdraw than needed! Remove unnecessary quantity.</target>
      </segment>
    </unit>
    <unit id="6hV5UqD" name="validator.project_build.lot_smaller_than_needed">
<<<<<<< HEAD
      <segment>
=======
      <segment state="translated">
>>>>>>> b529e8e3
        <source>validator.project_build.lot_smaller_than_needed</source>
        <target>You have selected less quantity to withdraw than needed for the build! Add additional quantity.</target>
      </segment>
    </unit>
    <unit id="G9ZKt.4" name="part.name.must_match_category_regex">
<<<<<<< HEAD
      <segment>
=======
      <segment state="translated">
>>>>>>> b529e8e3
        <source>part.name.must_match_category_regex</source>
        <target>The part name does not match the regular expression stated by the category: %regex%</target>
      </segment>
    </unit>
  </file>
</xliff><|MERGE_RESOLUTION|>--- conflicted
+++ resolved
@@ -240,101 +240,61 @@
       </segment>
     </unit>
     <unit id="Z4Kuuo2" name="validator.project.bom_entry.name_or_part_needed">
-<<<<<<< HEAD
-      <segment>
-=======
-      <segment state="translated">
->>>>>>> b529e8e3
+      <segment state="translated">
         <source>validator.project.bom_entry.name_or_part_needed</source>
         <target>You have to choose a part for a part BOM entry or set a name for a non-part BOM entry.</target>
       </segment>
     </unit>
     <unit id="WF_v4ih" name="project.bom_entry.name_already_in_bom">
-<<<<<<< HEAD
-      <segment>
-=======
-      <segment state="translated">
->>>>>>> b529e8e3
+      <segment state="translated">
         <source>project.bom_entry.name_already_in_bom</source>
         <target>There is already an BOM entry with this name!</target>
       </segment>
     </unit>
     <unit id="5v4p85H" name="project.bom_entry.part_already_in_bom">
-<<<<<<< HEAD
-      <segment>
-=======
-      <segment state="translated">
->>>>>>> b529e8e3
+      <segment state="translated">
         <source>project.bom_entry.part_already_in_bom</source>
         <target>This part already exists in the BOM!</target>
       </segment>
     </unit>
     <unit id="3lM32Tw" name="project.bom_entry.mountnames_quantity_mismatch">
-<<<<<<< HEAD
-      <segment>
-=======
-      <segment state="translated">
->>>>>>> b529e8e3
+      <segment state="translated">
         <source>project.bom_entry.mountnames_quantity_mismatch</source>
         <target>The number of mountnames has to match the BOMs quantity!</target>
       </segment>
     </unit>
     <unit id="x47D5WT" name="project.bom_entry.can_not_add_own_builds_part">
-<<<<<<< HEAD
-      <segment>
-=======
-      <segment state="translated">
->>>>>>> b529e8e3
+      <segment state="translated">
         <source>project.bom_entry.can_not_add_own_builds_part</source>
         <target>You can not add a project's own builds part to the BOM.</target>
       </segment>
     </unit>
     <unit id="2x2XDI_" name="project.bom_has_to_include_all_subelement_parts">
-<<<<<<< HEAD
-      <segment>
-=======
-      <segment state="translated">
->>>>>>> b529e8e3
+      <segment state="translated">
         <source>project.bom_has_to_include_all_subelement_parts</source>
         <target>The project BOM has to include all subprojects builds parts. Part %part_name% of project %project_name% missing!</target>
       </segment>
     </unit>
     <unit id="U9b1EzD" name="project.bom_entry.price_not_allowed_on_parts">
-<<<<<<< HEAD
-      <segment>
-=======
-      <segment state="translated">
->>>>>>> b529e8e3
+      <segment state="translated">
         <source>project.bom_entry.price_not_allowed_on_parts</source>
         <target>Prices are not allowed on BOM entries associated with a part. Define the price on the part instead.</target>
       </segment>
     </unit>
     <unit id="ID056SR" name="validator.project_build.lot_bigger_than_needed">
-<<<<<<< HEAD
-      <segment>
-=======
-      <segment state="translated">
->>>>>>> b529e8e3
+      <segment state="translated">
         <source>validator.project_build.lot_bigger_than_needed</source>
         <target>You have selected more quantity to withdraw than needed! Remove unnecessary quantity.</target>
       </segment>
     </unit>
     <unit id="6hV5UqD" name="validator.project_build.lot_smaller_than_needed">
-<<<<<<< HEAD
-      <segment>
-=======
-      <segment state="translated">
->>>>>>> b529e8e3
+      <segment state="translated">
         <source>validator.project_build.lot_smaller_than_needed</source>
         <target>You have selected less quantity to withdraw than needed for the build! Add additional quantity.</target>
       </segment>
     </unit>
     <unit id="G9ZKt.4" name="part.name.must_match_category_regex">
-<<<<<<< HEAD
-      <segment>
-=======
-      <segment state="translated">
->>>>>>> b529e8e3
+      <segment state="translated">
         <source>part.name.must_match_category_regex</source>
         <target>The part name does not match the regular expression stated by the category: %regex%</target>
       </segment>
