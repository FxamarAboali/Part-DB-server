--- conflicted
+++ resolved
@@ -153,11 +153,7 @@
         <note priority="1">Part-DB1\templates\AdminPages\DeviceAdmin.html.twig:4</note>
         <note priority="1">templates\AdminPages\DeviceAdmin.html.twig:4</note>
       </notes>
-<<<<<<< HEAD
-      <segment>
-=======
-      <segment state="translated">
->>>>>>> b529e8e3
+      <segment state="translated">
         <source>project.caption</source>
         <target>Project</target>
       </segment>
@@ -167,11 +163,7 @@
         <note category="file-source" priority="1">Part-DB1\templates\AdminPages\DeviceAdmin.html.twig:8</note>
         <note category="state" priority="1">new</note>
       </notes>
-<<<<<<< HEAD
-      <segment>
-=======
-      <segment state="translated">
->>>>>>> b529e8e3
+      <segment state="translated">
         <source>project.edit</source>
         <target>Edit project</target>
       </segment>
@@ -181,11 +173,7 @@
         <note category="file-source" priority="1">Part-DB1\templates\AdminPages\DeviceAdmin.html.twig:12</note>
         <note category="state" priority="1">new</note>
       </notes>
-<<<<<<< HEAD
-      <segment>
-=======
-      <segment state="translated">
->>>>>>> b529e8e3
+      <segment state="translated">
         <source>project.new</source>
         <target>New project</target>
       </segment>
@@ -1505,11 +1493,7 @@
       </notes>
       <segment state="translated">
         <source>homepage.forum.text</source>
-<<<<<<< HEAD
-        <target><![CDATA[For questions about Part-DB use the <a href="%href%" class="link-external" target="_blank">discussion forum</a>]]></target>
-=======
         <target>For questions about Part-DB use the &lt;a href="%href%" class="link-external" target="_blank"&gt;discussion forum&lt;/a&gt;</target>
->>>>>>> b529e8e3
       </segment>
     </unit>
     <unit id="SV0IxK0" name=" homepage.basedOn ">
@@ -4100,11 +4084,7 @@
         <note priority="1">templates\base.html.twig:202</note>
         <note priority="1">templates\base.html.twig:230</note>
       </notes>
-<<<<<<< HEAD
-      <segment>
-=======
-      <segment state="translated">
->>>>>>> b529e8e3
+      <segment state="translated">
         <source>project.labelp</source>
         <target>Projects</target>
       </segment>
@@ -6028,11 +6008,7 @@
         <note category="file-source" priority="1">Part-DB1\src\Services\ElementTypeNameGenerator.php:82</note>
         <note priority="1">Part-DB1\src\Services\ElementTypeNameGenerator.php:82</note>
       </notes>
-<<<<<<< HEAD
-      <segment>
-=======
-      <segment state="translated">
->>>>>>> b529e8e3
+      <segment state="translated">
         <source>project.label</source>
         <target>Project</target>
       </segment>
@@ -6223,11 +6199,7 @@
         <note priority="1">Part-DB1\src\Services\Trees\ToolsTreeBuilder.php:138</note>
         <note priority="1">src\Services\ToolsTreeBuilder.php:66</note>
       </notes>
-<<<<<<< HEAD
-      <segment>
-=======
-      <segment state="translated">
->>>>>>> b529e8e3
+      <segment state="translated">
         <source>tree.tools.edit.projects</source>
         <target>Projects</target>
       </segment>
@@ -8126,11 +8098,7 @@
         <note priority="1">obsolete</note>
         <note category="state" priority="1">obsolete</note>
       </notes>
-<<<<<<< HEAD
-      <segment>
-=======
-      <segment state="translated">
->>>>>>> b529e8e3
+      <segment state="translated">
         <source>perm.projects</source>
         <target>Projects</target>
       </segment>
@@ -9945,681 +9913,402 @@
       </segment>
     </unit>
     <unit id="HbPND5j" name="project.bom.quantity">
-<<<<<<< HEAD
-      <segment>
-=======
-      <segment state="translated">
->>>>>>> b529e8e3
+      <segment state="translated">
         <source>project.bom.quantity</source>
         <target>BOM Qty.</target>
       </segment>
     </unit>
     <unit id="gqYIO6x" name="project.bom.mountnames">
-<<<<<<< HEAD
-      <segment>
-=======
-      <segment state="translated">
->>>>>>> b529e8e3
+      <segment state="translated">
         <source>project.bom.mountnames</source>
         <target>Mount names</target>
       </segment>
     </unit>
     <unit id="29QITRx" name="project.bom.name">
-<<<<<<< HEAD
-      <segment>
-=======
-      <segment state="translated">
->>>>>>> b529e8e3
+      <segment state="translated">
         <source>project.bom.name</source>
         <target>Name</target>
       </segment>
     </unit>
     <unit id="PucC1gg" name="project.bom.comment">
-<<<<<<< HEAD
-      <segment>
-=======
-      <segment state="translated">
->>>>>>> b529e8e3
+      <segment state="translated">
         <source>project.bom.comment</source>
         <target>Notes</target>
       </segment>
     </unit>
     <unit id="fR.vNpd" name="project.bom.part">
-<<<<<<< HEAD
-      <segment>
-=======
-      <segment state="translated">
->>>>>>> b529e8e3
+      <segment state="translated">
         <source>project.bom.part</source>
         <target>Part</target>
       </segment>
     </unit>
     <unit id="apnWXEq" name="project.bom.add_entry">
-<<<<<<< HEAD
-      <segment>
-=======
-      <segment state="translated">
->>>>>>> b529e8e3
+      <segment state="translated">
         <source>project.bom.add_entry</source>
         <target>Add entry</target>
       </segment>
     </unit>
     <unit id="gwloIYB" name="part_list.action.group.projects">
-<<<<<<< HEAD
-      <segment>
-=======
-      <segment state="translated">
->>>>>>> b529e8e3
+      <segment state="translated">
         <source>part_list.action.group.projects</source>
         <target>Projects</target>
       </segment>
     </unit>
     <unit id="QDvlT74" name="part_list.action.projects.add_to_project">
-<<<<<<< HEAD
-      <segment>
-=======
-      <segment state="translated">
->>>>>>> b529e8e3
+      <segment state="translated">
         <source>part_list.action.projects.add_to_project</source>
         <target>Add parts to project</target>
       </segment>
     </unit>
     <unit id="ZVrMX6T" name="project.bom.delete.confirm">
-<<<<<<< HEAD
-      <segment>
-=======
-      <segment state="translated">
->>>>>>> b529e8e3
+      <segment state="translated">
         <source>project.bom.delete.confirm</source>
         <target>Do you really want to delete this BOM entry?</target>
       </segment>
     </unit>
     <unit id="T_wVWg_" name="project.add_parts_to_project">
-<<<<<<< HEAD
-      <segment>
-=======
-      <segment state="translated">
->>>>>>> b529e8e3
+      <segment state="translated">
         <source>project.add_parts_to_project</source>
         <target>Add parts to project BOM</target>
       </segment>
     </unit>
     <unit id="02xC690" name="part.info.add_part_to_project">
-<<<<<<< HEAD
-      <segment>
-=======
-      <segment state="translated">
->>>>>>> b529e8e3
+      <segment state="translated">
         <source>part.info.add_part_to_project</source>
         <target>Add this part to a project</target>
       </segment>
     </unit>
     <unit id="OLIZm7S" name="project_bom_entry.label">
-<<<<<<< HEAD
-      <segment>
-=======
-      <segment state="translated">
->>>>>>> b529e8e3
+      <segment state="translated">
         <source>project_bom_entry.label</source>
         <target>BOM entry</target>
       </segment>
     </unit>
     <unit id="HYlztPH" name="project.edit.status">
-<<<<<<< HEAD
-      <segment>
-=======
-      <segment state="translated">
->>>>>>> b529e8e3
+      <segment state="translated">
         <source>project.edit.status</source>
         <target>Project status</target>
       </segment>
     </unit>
     <unit id="g63LZsn" name="project.status.draft">
-<<<<<<< HEAD
-      <segment>
-=======
-      <segment state="translated">
->>>>>>> b529e8e3
+      <segment state="translated">
         <source>project.status.draft</source>
         <target>Draft</target>
       </segment>
     </unit>
     <unit id="agiQw0z" name="project.status.planning">
-<<<<<<< HEAD
-      <segment>
-=======
-      <segment state="translated">
->>>>>>> b529e8e3
+      <segment state="translated">
         <source>project.status.planning</source>
         <target>Planning</target>
       </segment>
     </unit>
     <unit id="8eTvW1x" name="project.status.in_production">
-<<<<<<< HEAD
-      <segment>
-=======
-      <segment state="translated">
->>>>>>> b529e8e3
+      <segment state="translated">
         <source>project.status.in_production</source>
         <target>In production</target>
       </segment>
     </unit>
     <unit id="xtDIXe_" name="project.status.finished">
-<<<<<<< HEAD
-      <segment>
-=======
-      <segment state="translated">
->>>>>>> b529e8e3
+      <segment state="translated">
         <source>project.status.finished</source>
         <target>Finished</target>
       </segment>
     </unit>
     <unit id="wpp2047" name="project.status.archived">
-<<<<<<< HEAD
-      <segment>
-=======
-      <segment state="translated">
->>>>>>> b529e8e3
+      <segment state="translated">
         <source>project.status.archived</source>
         <target>Archived</target>
       </segment>
     </unit>
     <unit id="jcf.5wX" name="part.new_build_part.error.build_part_already_exists">
-<<<<<<< HEAD
-      <segment>
-=======
-      <segment state="translated">
->>>>>>> b529e8e3
+      <segment state="translated">
         <source>part.new_build_part.error.build_part_already_exists</source>
         <target>The project already has an build part!</target>
       </segment>
     </unit>
     <unit id="usGnetL" name="project.edit.associated_build_part">
-<<<<<<< HEAD
-      <segment>
-=======
-      <segment state="translated">
->>>>>>> b529e8e3
+      <segment state="translated">
         <source>project.edit.associated_build_part</source>
         <target>Associated builds part</target>
       </segment>
     </unit>
     <unit id="xXpskqU" name="project.edit.associated_build_part.add">
-<<<<<<< HEAD
-      <segment>
-=======
-      <segment state="translated">
->>>>>>> b529e8e3
+      <segment state="translated">
         <source>project.edit.associated_build_part.add</source>
         <target>Add builds part</target>
       </segment>
     </unit>
     <unit id="5rnE1fK" name="project.edit.associated_build.hint">
-<<<<<<< HEAD
-      <segment>
-=======
-      <segment state="translated">
->>>>>>> b529e8e3
+      <segment state="translated">
         <source>project.edit.associated_build.hint</source>
         <target>This part represents the builds of this project, which are stored somewhere.</target>
       </segment>
     </unit>
     <unit id="Ze.0yTx" name="part.info.projectBuildPart.hint">
-<<<<<<< HEAD
-      <segment>
-=======
-      <segment state="translated">
->>>>>>> b529e8e3
+      <segment state="translated">
         <source>part.info.projectBuildPart.hint</source>
         <target>This part represents the builds of the following project and is associated with it</target>
       </segment>
     </unit>
     <unit id="coJxmoK" name="part.is_build_part">
-<<<<<<< HEAD
-      <segment>
-=======
-      <segment state="translated">
->>>>>>> b529e8e3
+      <segment state="translated">
         <source>part.is_build_part</source>
         <target>Is project builds part</target>
       </segment>
     </unit>
     <unit id="YiFf2jl" name="project.info.title">
-<<<<<<< HEAD
-      <segment>
-=======
-      <segment state="translated">
->>>>>>> b529e8e3
+      <segment state="translated">
         <source>project.info.title</source>
         <target>Project info</target>
       </segment>
     </unit>
     <unit id="Y7z_Lil" name="project.info.bom_entries_count">
-<<<<<<< HEAD
-      <segment>
-=======
-      <segment state="translated">
->>>>>>> b529e8e3
+      <segment state="translated">
         <source>project.info.bom_entries_count</source>
         <target>BOM entries</target>
       </segment>
     </unit>
     <unit id="jdkve2C" name="project.info.sub_projects_count">
-<<<<<<< HEAD
-      <segment>
-=======
-      <segment state="translated">
->>>>>>> b529e8e3
+      <segment state="translated">
         <source>project.info.sub_projects_count</source>
         <target>Subprojects</target>
       </segment>
     </unit>
     <unit id="keeSexh" name="project.info.bom_add_parts">
-<<<<<<< HEAD
-      <segment>
-=======
-      <segment state="translated">
->>>>>>> b529e8e3
+      <segment state="translated">
         <source>project.info.bom_add_parts</source>
         <target>Add BOM entries</target>
       </segment>
     </unit>
     <unit id="sgaRuly" name="project.info.info.label">
-<<<<<<< HEAD
-      <segment>
-=======
-      <segment state="translated">
->>>>>>> b529e8e3
+      <segment state="translated">
         <source>project.info.info.label</source>
         <target>Info</target>
       </segment>
     </unit>
     <unit id="vaFaY8r" name="project.info.sub_projects.label">
-<<<<<<< HEAD
-      <segment>
-=======
-      <segment state="translated">
->>>>>>> b529e8e3
+      <segment state="translated">
         <source>project.info.sub_projects.label</source>
         <target>Subprojects</target>
       </segment>
     </unit>
     <unit id="CTIbEF6" name="project.bom.price">
-<<<<<<< HEAD
-      <segment>
-=======
-      <segment state="translated">
->>>>>>> b529e8e3
+      <segment state="translated">
         <source>project.bom.price</source>
         <target>Price</target>
       </segment>
     </unit>
     <unit id="hO.xnng" name="part.info.withdraw_modal.title.withdraw">
-<<<<<<< HEAD
-      <segment>
-=======
-      <segment state="translated">
->>>>>>> b529e8e3
+      <segment state="translated">
         <source>part.info.withdraw_modal.title.withdraw</source>
         <target>Withdraw parts from lot</target>
       </segment>
     </unit>
     <unit id="ci6FaUj" name="part.info.withdraw_modal.title.add">
-<<<<<<< HEAD
-      <segment>
-=======
-      <segment state="translated">
->>>>>>> b529e8e3
+      <segment state="translated">
         <source>part.info.withdraw_modal.title.add</source>
         <target>Add parts to lot</target>
       </segment>
     </unit>
     <unit id="kGal3M_" name="part.info.withdraw_modal.title.move">
-<<<<<<< HEAD
-      <segment>
-=======
-      <segment state="translated">
->>>>>>> b529e8e3
+      <segment state="translated">
         <source>part.info.withdraw_modal.title.move</source>
         <target>Move parts from lot to another lot</target>
       </segment>
     </unit>
     <unit id="zxFeQRY" name="part.info.withdraw_modal.amount">
-<<<<<<< HEAD
-      <segment>
-=======
-      <segment state="translated">
->>>>>>> b529e8e3
+      <segment state="translated">
         <source>part.info.withdraw_modal.amount</source>
         <target>Amount</target>
       </segment>
     </unit>
     <unit id="iblpgc7" name="part.info.withdraw_modal.move_to">
-<<<<<<< HEAD
-      <segment>
-=======
-      <segment state="translated">
->>>>>>> b529e8e3
+      <segment state="translated">
         <source>part.info.withdraw_modal.move_to</source>
         <target>Move to</target>
       </segment>
     </unit>
     <unit id="pYCfHzw" name="part.info.withdraw_modal.comment">
-<<<<<<< HEAD
-      <segment>
-=======
-      <segment state="translated">
->>>>>>> b529e8e3
+      <segment state="translated">
         <source>part.info.withdraw_modal.comment</source>
         <target>Comment</target>
       </segment>
     </unit>
     <unit id="ARNLGgz" name="part.info.withdraw_modal.comment.hint">
-<<<<<<< HEAD
-      <segment>
-=======
-      <segment state="translated">
->>>>>>> b529e8e3
+      <segment state="translated">
         <source>part.info.withdraw_modal.comment.hint</source>
         <target>You can set a comment here describing why you are doing this operation (e.g. for what you need the parts). This info will be saved in the log.</target>
       </segment>
     </unit>
     <unit id="Sumeg5G" name="modal.close">
-<<<<<<< HEAD
-      <segment>
-=======
-      <segment state="translated">
->>>>>>> b529e8e3
+      <segment state="translated">
         <source>modal.close</source>
         <target>Close</target>
       </segment>
     </unit>
     <unit id="sye5gxs" name="modal.submit">
-<<<<<<< HEAD
-      <segment>
-=======
-      <segment state="translated">
->>>>>>> b529e8e3
+      <segment state="translated">
         <source>modal.submit</source>
         <target>Submit</target>
       </segment>
     </unit>
     <unit id="jl7xM1O" name="part.withdraw.success">
-<<<<<<< HEAD
-      <segment>
-=======
-      <segment state="translated">
->>>>>>> b529e8e3
+      <segment state="translated">
         <source>part.withdraw.success</source>
         <target>Added/Moved/Withdrawn parts successfully.</target>
       </segment>
     </unit>
     <unit id="oghrs8X" name="perm.parts_stock">
-<<<<<<< HEAD
-      <segment>
-=======
-      <segment state="translated">
->>>>>>> b529e8e3
+      <segment state="translated">
         <source>perm.parts_stock</source>
         <target>Parts Stock</target>
       </segment>
     </unit>
     <unit id="YjbdSVx" name="perm.parts_stock.withdraw">
-<<<<<<< HEAD
-      <segment>
-=======
-      <segment state="translated">
->>>>>>> b529e8e3
+      <segment state="translated">
         <source>perm.parts_stock.withdraw</source>
         <target>Withdraw parts from stock</target>
       </segment>
     </unit>
     <unit id="P4saY9b" name="perm.parts_stock.add">
-<<<<<<< HEAD
-      <segment>
-=======
-      <segment state="translated">
->>>>>>> b529e8e3
+      <segment state="translated">
         <source>perm.parts_stock.add</source>
         <target>Add parts to stock</target>
       </segment>
     </unit>
     <unit id="JR4LXfJ" name="perm.parts_stock.move">
-<<<<<<< HEAD
-      <segment>
-=======
-      <segment state="translated">
->>>>>>> b529e8e3
+      <segment state="translated">
         <source>perm.parts_stock.move</source>
         <target>Move parts between lots</target>
       </segment>
     </unit>
     <unit id="DQ_FAfi" name="user.permissions_schema_updated">
-<<<<<<< HEAD
-      <segment>
-=======
-      <segment state="translated">
->>>>>>> b529e8e3
+      <segment state="translated">
         <source>user.permissions_schema_updated</source>
         <target>The permission schema of your user were upgraded to the latest version.</target>
       </segment>
     </unit>
     <unit id="OohNh_M" name="log.type.part_stock_changed">
-<<<<<<< HEAD
-      <segment>
-=======
-      <segment state="translated">
->>>>>>> b529e8e3
+      <segment state="translated">
         <source>log.type.part_stock_changed</source>
         <target>Part Stock changed</target>
       </segment>
     </unit>
     <unit id="ZIcw_8V" name="log.part_stock_changed.withdraw">
-<<<<<<< HEAD
-      <segment>
-=======
-      <segment state="translated">
->>>>>>> b529e8e3
+      <segment state="translated">
         <source>log.part_stock_changed.withdraw</source>
         <target>Stock withdrawn</target>
       </segment>
     </unit>
     <unit id="jIm.ZAZ" name="log.part_stock_changed.add">
-<<<<<<< HEAD
-      <segment>
-=======
-      <segment state="translated">
->>>>>>> b529e8e3
+      <segment state="translated">
         <source>log.part_stock_changed.add</source>
         <target>Stock added</target>
       </segment>
     </unit>
     <unit id="Q8itu0n" name="log.part_stock_changed.move">
-<<<<<<< HEAD
-      <segment>
-=======
-      <segment state="translated">
->>>>>>> b529e8e3
+      <segment state="translated">
         <source>log.part_stock_changed.move</source>
         <target>Stock moved</target>
       </segment>
     </unit>
     <unit id="Z_uM8dG" name="log.part_stock_changed.comment">
-<<<<<<< HEAD
-      <segment>
-=======
-      <segment state="translated">
->>>>>>> b529e8e3
+      <segment state="translated">
         <source>log.part_stock_changed.comment</source>
         <target>Comment</target>
       </segment>
     </unit>
     <unit id="vEWZ248" name="log.part_stock_changed.change">
-<<<<<<< HEAD
-      <segment>
-=======
-      <segment state="translated">
->>>>>>> b529e8e3
+      <segment state="translated">
         <source>log.part_stock_changed.change</source>
         <target>Change</target>
       </segment>
     </unit>
     <unit id="8kmtQLq" name="log.part_stock_changed.move_target">
-<<<<<<< HEAD
-      <segment>
-=======
-      <segment state="translated">
->>>>>>> b529e8e3
+      <segment state="translated">
         <source>log.part_stock_changed.move_target</source>
         <target>Move target</target>
       </segment>
     </unit>
     <unit id="e2xzHIo" name="tools.builtin_footprints_viewer.title">
-<<<<<<< HEAD
-      <segment>
-=======
-      <segment state="translated">
->>>>>>> b529e8e3
+      <segment state="translated">
         <source>tools.builtin_footprints_viewer.title</source>
         <target>Builtin footprint image gallery</target>
       </segment>
     </unit>
     <unit id="jtxbmbi" name="tools.builtin_footprints_viewer.hint">
-<<<<<<< HEAD
-      <segment>
-=======
-      <segment state="translated">
->>>>>>> b529e8e3
+      <segment state="translated">
         <source>tools.builtin_footprints_viewer.hint</source>
         <target>This gallery lists all available builtin footprint images. If you want to use them in an attachment, type in the name (or a keyword) in the path field of the attachment and select the image from the dropdown select.</target>
       </segment>
     </unit>
     <unit id="Dw4KG4Y" name="tools.ic_logos.title">
-<<<<<<< HEAD
-      <segment>
-=======
-      <segment state="translated">
->>>>>>> b529e8e3
+      <segment state="translated">
         <source>tools.ic_logos.title</source>
         <target>IC logos</target>
       </segment>
     </unit>
     <unit id="9a9Yu9u" name="part_list.action.group.labels">
-<<<<<<< HEAD
-      <segment>
-=======
-      <segment state="translated">
->>>>>>> b529e8e3
+      <segment state="translated">
         <source>part_list.action.group.labels</source>
         <target>Labels</target>
       </segment>
     </unit>
     <unit id="gaFZMnW" name="part_list.action.projects.generate_label">
-<<<<<<< HEAD
-      <segment>
-=======
-      <segment state="translated">
->>>>>>> b529e8e3
+      <segment state="translated">
         <source>part_list.action.projects.generate_label</source>
         <target>Generate labels (for parts)</target>
       </segment>
     </unit>
     <unit id="cKJeBZl" name="part_list.action.projects.generate_label_lot">
-<<<<<<< HEAD
-      <segment>
-=======
-      <segment state="translated">
->>>>>>> b529e8e3
+      <segment state="translated">
         <source>part_list.action.projects.generate_label_lot</source>
         <target>Generate labels (for part lots)</target>
       </segment>
     </unit>
     <unit id="obOVNB9" name="part_list.action.generate_label.empty">
-<<<<<<< HEAD
-      <segment>
-=======
-      <segment state="translated">
->>>>>>> b529e8e3
+      <segment state="translated">
         <source>part_list.action.generate_label.empty</source>
         <target>Empty label</target>
       </segment>
     </unit>
     <unit id="YddcwVg" name="project.info.builds.label">
-<<<<<<< HEAD
-      <segment>
-=======
-      <segment state="translated">
->>>>>>> b529e8e3
+      <segment state="translated">
         <source>project.info.builds.label</source>
         <target>Build</target>
       </segment>
     </unit>
     <unit id="6uUxHyg" name="project.builds.build_not_possible">
-<<<<<<< HEAD
-      <segment>
-=======
-      <segment state="translated">
->>>>>>> b529e8e3
+      <segment state="translated">
         <source>project.builds.build_not_possible</source>
         <target>Build not possible: Parts not stocked</target>
       </segment>
     </unit>
     <unit id="HY05vl8" name="project.builds.following_bom_entries_miss_instock">
-<<<<<<< HEAD
-      <segment>
-=======
-      <segment state="translated">
->>>>>>> b529e8e3
+      <segment state="translated">
         <source>project.builds.following_bom_entries_miss_instock</source>
         <target>The following parts have not enough stock to build this project at least once:</target>
       </segment>
     </unit>
     <unit id="VHUY79k" name="project.builds.stocked">
-<<<<<<< HEAD
-      <segment>
-=======
-      <segment state="translated">
->>>>>>> b529e8e3
+      <segment state="translated">
         <source>project.builds.stocked</source>
         <target>stocked</target>
       </segment>
     </unit>
     <unit id="mwL3d70" name="project.builds.needed">
-<<<<<<< HEAD
-      <segment>
-=======
-      <segment state="translated">
->>>>>>> b529e8e3
+      <segment state="translated">
         <source>project.builds.needed</source>
         <target>needed</target>
       </segment>
     </unit>
     <unit id="jZKw98F" name="project.builds.build_possible">
-<<<<<<< HEAD
-      <segment>
-=======
-      <segment state="translated">
->>>>>>> b529e8e3
+      <segment state="translated">
         <source>project.builds.build_possible</source>
         <target>Build possible</target>
       </segment>
     </unit>
     <unit id="rRMnoEh" name="project.builds.number_of_builds_possible">
-<<<<<<< HEAD
-      <segment>
-        <source>project.builds.number_of_builds_possible</source>
-        <target><![CDATA[You have enough stocked to build <b>%max_builds%</b> builds of this project.]]></target>
-      </segment>
-    </unit>
-    <unit id="fZhqvmk" name="project.builds.check_project_status">
-      <segment>
-        <source>project.builds.check_project_status</source>
-        <target><![CDATA[The current project status is <b>"%project_status%"</b>. You should check if you really want to build the project with this status!]]></target>
-      </segment>
-    </unit>
-    <unit id="57BNIbl" name="project.builds.following_bom_entries_miss_instock_n">
-      <segment>
-=======
       <segment state="translated">
         <source>project.builds.number_of_builds_possible</source>
         <target>You have enough stocked to build &lt;b&gt;%max_builds%&lt;/b&gt; builds of this project.</target>
@@ -10633,171 +10322,101 @@
     </unit>
     <unit id="57BNIbl" name="project.builds.following_bom_entries_miss_instock_n">
       <segment state="translated">
->>>>>>> b529e8e3
         <source>project.builds.following_bom_entries_miss_instock_n</source>
         <target>You do not have enough parts stocked to build this project %number_of_builds% times. The following parts have missing instock:</target>
       </segment>
     </unit>
     <unit id="dB.JmYm" name="project.build.flash.invalid_input">
-<<<<<<< HEAD
-      <segment>
-=======
-      <segment state="translated">
->>>>>>> b529e8e3
+      <segment state="translated">
         <source>project.build.flash.invalid_input</source>
         <target>Can not build project. Check input!</target>
       </segment>
     </unit>
     <unit id="_sFMgby" name="project.build.required_qty">
-<<<<<<< HEAD
-      <segment>
-=======
-      <segment state="translated">
->>>>>>> b529e8e3
+      <segment state="translated">
         <source>project.build.required_qty</source>
         <target>Required quantity</target>
       </segment>
     </unit>
     <unit id="5gpbL_k" name="project.build.btn_build">
-<<<<<<< HEAD
-      <segment>
-=======
-      <segment state="translated">
->>>>>>> b529e8e3
+      <segment state="translated">
         <source>project.build.btn_build</source>
         <target>Build</target>
       </segment>
     </unit>
     <unit id="AqGFkiA" name="project.build.help">
-<<<<<<< HEAD
-      <segment>
-=======
-      <segment state="translated">
->>>>>>> b529e8e3
+      <segment state="translated">
         <source>project.build.help</source>
         <target>Choose from which part lots the stock to build this project should be taken (and in which amount). Check the checkbox for each BOM Entry, when you are finished withdrawing the parts, or use the top checkbox to check all boxes at once.</target>
       </segment>
     </unit>
     <unit id="rvdUHEn" name="project.build.buildsPartLot.new_lot">
-<<<<<<< HEAD
-      <segment>
-=======
-      <segment state="translated">
->>>>>>> b529e8e3
+      <segment state="translated">
         <source>project.build.buildsPartLot.new_lot</source>
         <target>Create new lot</target>
       </segment>
     </unit>
     <unit id="Kn_jkyo" name="project.build.add_builds_to_builds_part">
-<<<<<<< HEAD
-      <segment>
-=======
-      <segment state="translated">
->>>>>>> b529e8e3
+      <segment state="translated">
         <source>project.build.add_builds_to_builds_part</source>
         <target>Add builds to project builds part</target>
       </segment>
     </unit>
     <unit id="92b1_QD" name="project.build.builds_part_lot">
-<<<<<<< HEAD
-      <segment>
-=======
-      <segment state="translated">
->>>>>>> b529e8e3
+      <segment state="translated">
         <source>project.build.builds_part_lot</source>
         <target>Target lot</target>
       </segment>
     </unit>
     <unit id="pyv0k6b" name="project.builds.number_of_builds">
-<<<<<<< HEAD
-      <segment>
-=======
-      <segment state="translated">
->>>>>>> b529e8e3
+      <segment state="translated">
         <source>project.builds.number_of_builds</source>
         <target>Build amount</target>
       </segment>
     </unit>
     <unit id="RjYY9MA" name="project.builds.no_stocked_builds">
-<<<<<<< HEAD
-      <segment>
-=======
-      <segment state="translated">
->>>>>>> b529e8e3
+      <segment state="translated">
         <source>project.builds.no_stocked_builds</source>
         <target>Number of stocked builds</target>
       </segment>
     </unit>
     <unit id="Mken7uv" name="user.change_avatar.label">
-<<<<<<< HEAD
-      <segment>
-=======
-      <segment state="translated">
->>>>>>> b529e8e3
+      <segment state="translated">
         <source>user.change_avatar.label</source>
         <target>Change profile picture</target>
       </segment>
     </unit>
     <unit id="QFNPD0_" name="user_settings.change_avatar.label">
-<<<<<<< HEAD
-      <segment>
-=======
-      <segment state="translated">
->>>>>>> b529e8e3
+      <segment state="translated">
         <source>user_settings.change_avatar.label</source>
         <target>Change profile picture</target>
       </segment>
     </unit>
     <unit id="GLYVqz2" name="user_settings.remove_avatar.label">
-<<<<<<< HEAD
-      <segment>
-=======
-      <segment state="translated">
->>>>>>> b529e8e3
+      <segment state="translated">
         <source>user_settings.remove_avatar.label</source>
         <target>Remove profile picture</target>
       </segment>
     </unit>
     <unit id="Y1Aes28" name="part.edit.name.category_hint">
-<<<<<<< HEAD
-      <segment>
-=======
-      <segment state="translated">
->>>>>>> b529e8e3
+      <segment state="translated">
         <source>part.edit.name.category_hint</source>
         <target>Hint from category</target>
       </segment>
     </unit>
     <unit id="_vbPEFP" name="category.edit.partname_regex.placeholder">
-<<<<<<< HEAD
-      <segment>
-=======
-      <segment state="translated">
->>>>>>> b529e8e3
+      <segment state="translated">
         <source>category.edit.partname_regex.placeholder</source>
         <target>e.g "/Capacitor \d+ nF/i"</target>
       </segment>
     </unit>
     <unit id="QFgP__5" name="category.edit.partname_regex.help">
-<<<<<<< HEAD
-      <segment>
-=======
-      <segment state="translated">
->>>>>>> b529e8e3
+      <segment state="translated">
         <source>category.edit.partname_regex.help</source>
         <target>A PCRE-compatible regular expression, which a part name have to match.</target>
       </segment>
     </unit>
     <unit id="vr7oZKL" name="entity.select.add_hint">
-<<<<<<< HEAD
-      <segment>
-        <source>entity.select.add_hint</source>
-        <target><![CDATA[Use -> to create nested structures, e.g. "Node 1->Node 1.1"]]></target>
-      </segment>
-    </unit>
-    <unit id="_cXCaLo" name="entity.select.group.new_not_added_to_DB">
-      <segment>
-=======
       <segment state="translated">
         <source>entity.select.add_hint</source>
         <target>Use -&gt; to create nested structures, e.g. "Node 1-&gt;Node 1.1"</target>
@@ -10805,7 +10424,6 @@
     </unit>
     <unit id="_cXCaLo" name="entity.select.group.new_not_added_to_DB">
       <segment state="translated">
->>>>>>> b529e8e3
         <source>entity.select.group.new_not_added_to_DB</source>
         <target>New (not added to DB yet)</target>
       </segment>
