--- conflicted
+++ resolved
@@ -72,11 +72,7 @@
 
     public function isActive(): bool
     {
-<<<<<<< HEAD
-        return !empty($this->settings->apiKey);
-=======
-        return $this->api_key !== '';
->>>>>>> a8e11711
+        return $this->settings->apiKey !== '' && $this->settings->apiKey !== null;
     }
 
     public function searchByKeyword(string $keyword): array
