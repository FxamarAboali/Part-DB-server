--- conflicted
+++ resolved
@@ -20,13 +20,10 @@
     sender_email: 'noreply@partdb.changeme' # The email address from which all emails are sent from
     sender_name: 'Part-DB Mailer' # The name that will be used for all mails sent by Part-DB
     allow_email_pw_reset: '%env(validMailDSN:MAILER_DSN)%' # Config if users are able, to reset their password by email. By default this enabled, when a mail server is configured.
-<<<<<<< HEAD
+    locale_menu: ['en', 'de', 'ru'] # The languages that are shown in user drop down menu
     # If this option is activated, IP addresses are anonymized to be GPDR compliant
     gpdr_compliance: true
-=======
-    locale_menu: ['en', 'de', 'ru'] # The languages that are shown in user drop down menu
 
->>>>>>> 3f23ea85
 
 services:
     # default configuration for services in *this* file
