--- conflicted
+++ resolved
@@ -21,10 +21,7 @@
     Twig\Extra\TwigExtraBundle\TwigExtraBundle::class => ['all' => true],
     Gregwar\CaptchaBundle\GregwarCaptchaBundle::class => ['all' => true],
     Doctrine\Bundle\DoctrineCacheBundle\DoctrineCacheBundle::class => ['all' => true],
-<<<<<<< HEAD
     Scheb\TwoFactorBundle\SchebTwoFactorBundle::class => ['all' => true],
     R\U2FTwoFactorBundle\RU2FTwoFactorBundle::class => ['all' => true],
-=======
     Translation\Bundle\TranslationBundle::class => ['all' => true],
->>>>>>> 042f395e
 ];